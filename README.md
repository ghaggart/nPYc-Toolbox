# nPYc Toolbox <img src="nPYc/Templates/toolbox_logo.png" width="200" height="200" align="right" />

[![Build Status](https://travis-ci.org/phenomecentre/nPYc-Toolbox.svg?branch=master)](https://travis-ci.org/phenomecentre/nPYc-Toolbox) [![codecov](https://codecov.io/gh/phenomecentre/nPYc-Toolbox/branch/master/graph/badge.svg)](https://codecov.io/gh/phenomecentre/nPYc-Toolbox) ![Python36](https://img.shields.io/badge/python-3.6-blue.svg) [![Documentation Status](https://readthedocs.org/projects/npyc-toolbox/badge/?version=latest)](http://npyc-toolbox.readthedocs.io/en/latest/?badge=latest)

<<<<<<< HEAD
* Version 1.0.2a
=======
* Version 1.0.2
>>>>>>> 98f82690

A Python implementation of the [NPC](http://phenomecentre.org) toolchain for the import, quality-control, and preprocessing of metabolic profiling datasets.

Imports:
 - Peak-picked LC-MS data (XCMS, Progenesis QI)
 - Raw NMR spectra (Bruker format)
 - Targeted datasets (TargetLynx, Bruker BI-LISA & BI-Quant-Ur)

Provides:
 - Batch *&* drift correction for LC-MS datasets
 - Feature filtering by RSD and linearity of response
 - Calculation of spectral line-width in NMR
 - PCA of datasets
 - Visualisation of datasets

Exports:
 - Basic tabular csv
 - [ISA-TAB](http://isa-tools.org)

## Installation

To install _via_ pip, run:

    pip install git+https://github.com/phenomecentre/nPYc-Toolbox 

To install from a local copy of the source, simply navigate to the main package folder and run:

    python setup.py install

Alternatively, using pip and a local copy of the source:

    pip install /nPYC-toolboxDirectory/

Installation with pip allows the usage of the uninstall command

    pip uninstall nPYc


## Documentation
Documentation is hosted on [Read the Docs](http://npyc-toolbox.readthedocs.io/en/latest/index.html).

Documentation is generated *via* [Sphinx Autodoc](http://www.sphinx-doc.org/), documentation markup is in [reStructuredText](http://docutils.sourceforge.net/rst.html).

To build the documentation locally, cd into the `docs` directory and run:

    make html

To clear the current documentation in order to rebuild after making changes, run:

    make clean

## Development

Source management is [git-flow](http://nvie.com/posts/a-successful-git-branching-model/)-like - no development in the master branch! When making a change, create a fork based on develop, and issue a pull request when ready.

When merging into the develop branch, all new code must include unit-tests, these tests should pass, and overall code-coverage for the toolbox should not drop.


### Releases
When merging from develop (or hotfix branches) into release, ensure:

* All references to the debugger are removed
* All paths are relative and platform agnostic
* All tests pass


### Testing

Unit testing is managed *via* the [`unittest` framework](https://docs.python.org/3.5/library/unittest.html). Test coverage can be found on [codecov.io](https://codecov.io/gh/phenomecentre/nPYc-Toolbox/).

To run all tests, cd into the `Tests` directory and run:

    python -m unittest discover -v

Individual test modules can be run with:

    python -m `test_filename` -v


## Standard measures and codings

When stored internally, and unless explicitly overriden, variables should conform to the units laid out in the [Nomenclature](http://npyc-toolbox.readthedocs.io/en/latest/nomenclature.html) of the documentation.
<|MERGE_RESOLUTION|>--- conflicted
+++ resolved
@@ -1,91 +1,87 @@
-# nPYc Toolbox <img src="nPYc/Templates/toolbox_logo.png" width="200" height="200" align="right" />
-
-[![Build Status](https://travis-ci.org/phenomecentre/nPYc-Toolbox.svg?branch=master)](https://travis-ci.org/phenomecentre/nPYc-Toolbox) [![codecov](https://codecov.io/gh/phenomecentre/nPYc-Toolbox/branch/master/graph/badge.svg)](https://codecov.io/gh/phenomecentre/nPYc-Toolbox) ![Python36](https://img.shields.io/badge/python-3.6-blue.svg) [![Documentation Status](https://readthedocs.org/projects/npyc-toolbox/badge/?version=latest)](http://npyc-toolbox.readthedocs.io/en/latest/?badge=latest)
-
-<<<<<<< HEAD
-* Version 1.0.2a
-=======
-* Version 1.0.2
->>>>>>> 98f82690
-
-A Python implementation of the [NPC](http://phenomecentre.org) toolchain for the import, quality-control, and preprocessing of metabolic profiling datasets.
-
-Imports:
- - Peak-picked LC-MS data (XCMS, Progenesis QI)
- - Raw NMR spectra (Bruker format)
- - Targeted datasets (TargetLynx, Bruker BI-LISA & BI-Quant-Ur)
-
-Provides:
- - Batch *&* drift correction for LC-MS datasets
- - Feature filtering by RSD and linearity of response
- - Calculation of spectral line-width in NMR
- - PCA of datasets
- - Visualisation of datasets
-
-Exports:
- - Basic tabular csv
- - [ISA-TAB](http://isa-tools.org)
-
-## Installation
-
-To install _via_ pip, run:
-
-    pip install git+https://github.com/phenomecentre/nPYc-Toolbox 
-
-To install from a local copy of the source, simply navigate to the main package folder and run:
-
-    python setup.py install
-
-Alternatively, using pip and a local copy of the source:
-
-    pip install /nPYC-toolboxDirectory/
-
-Installation with pip allows the usage of the uninstall command
-
-    pip uninstall nPYc
-
-
-## Documentation
-Documentation is hosted on [Read the Docs](http://npyc-toolbox.readthedocs.io/en/latest/index.html).
-
-Documentation is generated *via* [Sphinx Autodoc](http://www.sphinx-doc.org/), documentation markup is in [reStructuredText](http://docutils.sourceforge.net/rst.html).
-
-To build the documentation locally, cd into the `docs` directory and run:
-
-    make html
-
-To clear the current documentation in order to rebuild after making changes, run:
-
-    make clean
-
-## Development
-
-Source management is [git-flow](http://nvie.com/posts/a-successful-git-branching-model/)-like - no development in the master branch! When making a change, create a fork based on develop, and issue a pull request when ready.
-
-When merging into the develop branch, all new code must include unit-tests, these tests should pass, and overall code-coverage for the toolbox should not drop.
-
-
-### Releases
-When merging from develop (or hotfix branches) into release, ensure:
-
-* All references to the debugger are removed
-* All paths are relative and platform agnostic
-* All tests pass
-
-
-### Testing
-
-Unit testing is managed *via* the [`unittest` framework](https://docs.python.org/3.5/library/unittest.html). Test coverage can be found on [codecov.io](https://codecov.io/gh/phenomecentre/nPYc-Toolbox/).
-
-To run all tests, cd into the `Tests` directory and run:
-
-    python -m unittest discover -v
-
-Individual test modules can be run with:
-
-    python -m `test_filename` -v
-
-
-## Standard measures and codings
-
-When stored internally, and unless explicitly overriden, variables should conform to the units laid out in the [Nomenclature](http://npyc-toolbox.readthedocs.io/en/latest/nomenclature.html) of the documentation.
+# nPYc Toolbox <img src="nPYc/Templates/toolbox_logo.png" width="200" height="200" align="right" />
+
+[![Build Status](https://travis-ci.org/phenomecentre/nPYc-Toolbox.svg?branch=master)](https://travis-ci.org/phenomecentre/nPYc-Toolbox) [![codecov](https://codecov.io/gh/phenomecentre/nPYc-Toolbox/branch/master/graph/badge.svg)](https://codecov.io/gh/phenomecentre/nPYc-Toolbox) ![Python36](https://img.shields.io/badge/python-3.6-blue.svg) [![Documentation Status](https://readthedocs.org/projects/npyc-toolbox/badge/?version=latest)](http://npyc-toolbox.readthedocs.io/en/latest/?badge=latest)
+
+* Version 1.0.3a
+
+A Python implementation of the [NPC](http://phenomecentre.org) toolchain for the import, quality-control, and preprocessing of metabolic profiling datasets.
+
+Imports:
+ - Peak-picked LC-MS data (XCMS, Progenesis QI)
+ - Raw NMR spectra (Bruker format)
+ - Targeted datasets (TargetLynx, Bruker BI-LISA & BI-Quant-Ur)
+
+Provides:
+ - Batch *&* drift correction for LC-MS datasets
+ - Feature filtering by RSD and linearity of response
+ - Calculation of spectral line-width in NMR
+ - PCA of datasets
+ - Visualisation of datasets
+
+Exports:
+ - Basic tabular csv
+ - [ISA-TAB](http://isa-tools.org)
+
+## Installation
+
+To install _via_ pip, run:
+
+    pip install git+https://github.com/phenomecentre/nPYc-Toolbox 
+
+To install from a local copy of the source, simply navigate to the main package folder and run:
+
+    python setup.py install
+
+Alternatively, using pip and a local copy of the source:
+
+    pip install /nPYC-toolboxDirectory/
+
+Installation with pip allows the usage of the uninstall command
+
+    pip uninstall nPYc
+
+
+## Documentation
+Documentation is hosted on [Read the Docs](http://npyc-toolbox.readthedocs.io/en/latest/index.html).
+
+Documentation is generated *via* [Sphinx Autodoc](http://www.sphinx-doc.org/), documentation markup is in [reStructuredText](http://docutils.sourceforge.net/rst.html).
+
+To build the documentation locally, cd into the `docs` directory and run:
+
+    make html
+
+To clear the current documentation in order to rebuild after making changes, run:
+
+    make clean
+
+## Development
+
+Source management is [git-flow](http://nvie.com/posts/a-successful-git-branching-model/)-like - no development in the master branch! When making a change, create a fork based on develop, and issue a pull request when ready.
+
+When merging into the develop branch, all new code must include unit-tests, these tests should pass, and overall code-coverage for the toolbox should not drop.
+
+
+### Releases
+When merging from develop (or hotfix branches) into release, ensure:
+
+* All references to the debugger are removed
+* All paths are relative and platform agnostic
+* All tests pass
+
+
+### Testing
+
+Unit testing is managed *via* the [`unittest` framework](https://docs.python.org/3.5/library/unittest.html). Test coverage can be found on [codecov.io](https://codecov.io/gh/phenomecentre/nPYc-Toolbox/).
+
+To run all tests, cd into the `Tests` directory and run:
+
+    python -m unittest discover -v
+
+Individual test modules can be run with:
+
+    python -m `test_filename` -v
+
+
+## Standard measures and codings
+
+When stored internally, and unless explicitly overriden, variables should conform to the units laid out in the [Nomenclature](http://npyc-toolbox.readthedocs.io/en/latest/nomenclature.html) of the documentation.