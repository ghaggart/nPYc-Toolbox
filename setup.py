from setuptools import setup, find_packages

setup(name='nPYc',
<<<<<<< HEAD
	version='1.0.2a',
=======
	version='1.0.2',
>>>>>>> 98f82690
	description='National Phenome Centre toolbox',
	url='https://github.com/phenomecentre/npyc-toolbox',
	author='National Phenome Centre',
	author_email='phenomecentre@imperial.ac.uk',
	license='MIT',
	packages=find_packages(),
	install_requires=[
		'numpy>=1.11.0',
		'scipy>=0.17.1 ',
		'pandas>=0.21.0',
		'matplotlib>=1.5.1',
		'seaborn>=0.8.0',
		'networkx>=2.0',
		'statsmodels>=0.6.1 ',
		'jinja2>=2.8',
		'plotly>=2.0.0',
		'scikit-learn>=0.18.1',
		'isatools>=0.9.2',
		'lmfit>=0.9.7',
		'cycler>=0.10.0',
<<<<<<< HEAD
		'pyChemometrics>0.1'
=======
		'pyChemometrics>=0.1'
>>>>>>> 98f82690
	],
	classifiers = [
		"Programming Language :: Python",
		"Programming Language :: Python :: 3.6",
		"Intended Audience :: Science/Research",
		"License :: OSI Approved :: MIT License",
		"Operating System :: OS Independent",
		"Topic :: Scientific/Engineering :: Bio-Informatics",
		],
	long_description = """\
		Toolbox for preprocessing of metabolic profiling datasets
		---------------------------------------------------------

		.. image:: https://travis-ci.org/phenomecentre/nPYc-Toolbox.svg?branch=master
		   :target: https://travis-ci.org/phenomecentre/nPYc-Toolbox

		.. image:: https://readthedocs.org/projects/npyc-toolbox/badge/?version=latest
		   :target: http://npyc-toolbox.readthedocs.io/en/latest/?badge=latest
		   :alt: Documentation Status

		.. image:: https://codecov.io/gh/phenomecentre/nPYc-Toolbox/branch/master/graph/badge.svg
		   :target: https://codecov.io/gh/phenomecentre/nPYc-Toolbox

		|

		The nPYc toolbox offers functions for the import, preprocessing, and QC of metabolic profiling datasets.

		Documentation can be found on `Read the Docs <http://npyc-toolbox.readthedocs.io/en/latest/?badge=latest>`_.

		Imports
		 - Peak-picked LC-MS data (XCMS, Progenesis QI)
		 - Raw NMR spectra (Bruker format)
		 - Targeted datasets (TargetLynx, Bruker BI-LISA & BI-Quant-Ur)

		Provides
		 - Batch *&* drift correction for LC-MS datasets
		 - Feature filtering by RSD and linearity of response
		 - Calculation of spectral line-width in NMR
		 - PCA of datasets
		 - Visualisation of datasets

		Exports
		 - Basic tabular csv
		 - `ISA-TAB <http://isa-tools.org>`_

		The nPYc toolbox is `developed <https://github.com/phenomecentre/npyc-toolbox>`_ by the informatics team at `The National Phenome Centre <http://phenomecentre.org/>`_ at `Imperial College London <http://imperial.ac.uk/>`_.
		""",
		documentation='http://npyc-toolbox.readthedocs.io/en/latest/?badge=stable',
		include_package_data=True,
		zip_safe=False
	)<|MERGE_RESOLUTION|>--- conflicted
+++ resolved
@@ -1,11 +1,7 @@
 from setuptools import setup, find_packages
 
 setup(name='nPYc',
-<<<<<<< HEAD
-	version='1.0.2a',
-=======
-	version='1.0.2',
->>>>>>> 98f82690
+	version='1.0.3a',
 	description='National Phenome Centre toolbox',
 	url='https://github.com/phenomecentre/npyc-toolbox',
 	author='National Phenome Centre',
@@ -26,11 +22,7 @@
 		'isatools>=0.9.2',
 		'lmfit>=0.9.7',
 		'cycler>=0.10.0',
-<<<<<<< HEAD
-		'pyChemometrics>0.1'
-=======
 		'pyChemometrics>=0.1'
->>>>>>> 98f82690
 	],
 	classifiers = [
 		"Programming Language :: Python",
