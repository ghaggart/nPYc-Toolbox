# -*- coding: utf-8 -*-
import pandas
import numpy
import sys
import unittest
from datetime import datetime
from pandas.testing import assert_frame_equal, assert_series_equal
import os
import copy
sys.path.append("..")
import warnings
import nPYc
from nPYc.enumerations import SampleType
from nPYc.enumerations import AssayRole
from nPYc.enumerations import VariableType
from generateTestDataset import generateTestDataset
import tempfile
from isatools import isatab


class test_msdataset_synthetic(unittest.TestCase):
	"""
	Test MSDataset object functions with synthetic data
	"""

	def setUp(self):
		self.msData = nPYc.MSDataset('', fileType='empty')
		self.msData.sampleMetadata = pandas.DataFrame(
			{'Sample File Name': ['Unittest_file_001', 'Unittest_file_002', 'Unittest_file_003'],
			 'Sample Base Name': ['Unittest_file_001', 'Unittest_file_002', 'Unittest_file_003'],
			 'AssayRole': [AssayRole.Assay, AssayRole.PrecisionReference, AssayRole.PrecisionReference],
			 'SampleType': [SampleType.StudySample, SampleType.StudyPool, SampleType.ExternalReference],
			 'Sample Name': ['Sample1', 'Sample2', 'Sample3'], 'Acqu Date': ['26-May-17', '26-May-17', '26-May-17'],
			 'Acqu Time': ['16:42:57', '16:58:49', '17:14:41'], 'Vial': ['1:A,1', '1:A,2', '1:A,3'],
			 'Instrument': ['XEVO-TOF#UnitTest', 'XEVO-TOF#UnitTest', 'XEVO-TOF#UnitTest'],
			 'Acquired Time': [datetime(2017, 5, 26, 16, 42, 57), datetime(2017, 5, 26, 16, 58, 49),
							   datetime(2017, 5, 26, 17, 14, 41)], 'Run Order': [0, 1, 2], 'Batch': [1, 1, 2],
			 'Correction Batch': [numpy.nan, 1, 2], 'Matrix': ['U', 'U', 'U'],
			 'Subject ID': ['subject1', 'subject1', 'subject2'], 'Sample ID': ['sample1', 'sample2', 'sample3'],
			 'Dilution': [numpy.nan, '60.0', '100.0'],'Exclusion Details': ['','','']})
		self.msData.featureMetadata = pandas.DataFrame(
			{'Feature Name': ['Feature1', 'Feature2', 'Feature3'], 'Retention Time': [6.2449, 2.7565, 5.0564],
			 'm/z': [249.124281, 381.433191, 471.132083]})

		self.msData.featureMetadata['Exclusion Details'] = None
		self.msData.featureMetadata['User Excluded'] = False
		self.msData.featureMetadata[['rsdFilter', 'varianceRatioFilter', 'correlationToDilutionFilter', 'blankFilter',
							  'artifactualFilter']] = pandas.DataFrame([[True, True, True, True, True]],
																	   index=self.msData.featureMetadata.index)

		self.msData.featureMetadata[['rsdSP', 'rsdSS/rsdSP', 'correlationToDilution', 'blankValue']] \
			= pandas.DataFrame([[numpy.nan, numpy.nan, numpy.nan, numpy.nan]], index=self.msData.featureMetadata.index)

		self.msData._intensityData = numpy.array([[10.2, 20.95, 30.37], [10.1, 20.03, 30.74], [3.065, 15.83, 30.16]])
		# Attributes
		self.msData.Attributes['FeatureExtractionSoftware'] = 'UnitTestSoftware'
		# excluded data
		self.msData.sampleMetadataExcluded = []
		self.msData.intensityDataExcluded = []
		self.msData.featureMetadataExcluded = []
		self.msData.excludedFlag = []
		self.msData.sampleMetadataExcluded.append(self.msData.sampleMetadata[[True, False, False]])
		self.msData.intensityDataExcluded.append(self.msData._intensityData[0, :])
		self.msData.featureMetadataExcluded.append(self.msData.featureMetadata)
		self.msData.excludedFlag.append('Samples')
		self.msData.featureMetadataExcluded.append(self.msData.featureMetadata[[True, False, False]])
		self.msData.intensityDataExcluded.append(self.msData._intensityData[:, 0])
		self.msData.sampleMetadataExcluded.append(self.msData.sampleMetadata)
		self.msData.excludedFlag.append('Features')
		# finish
		self.msData.VariableType = VariableType.Discrete
		self.msData.initialiseMasks()


	def test_rsd_raises(self):

		msData = nPYc.MSDataset('', fileType='empty')

		with self.subTest(msg='No reference samples'):
			msData.sampleMetadata = pandas.DataFrame(None)

			with self.assertRaises(ValueError):
				msData.rsdSP

		with self.subTest(msg='Only one reference sample'):
			msData.sampleMetadata = pandas.DataFrame([[nPYc.enumerations.AssayRole.PrecisionReference, nPYc.enumerations.SampleType.StudyPool]], columns=['AssayRole', 'SampleType'])

			with self.assertRaises(ValueError):
				msData.rsdSP


	def test_getsamplemetadatafromfilename(self):
		"""
		Test we are parsing NPC MS filenames correctly (PCSOP.081).
		"""

		# Create an empty object with simple filenames
		msData = nPYc.MSDataset('', fileType='empty')

		msData.sampleMetadata['Sample File Name'] = ['Test1_HPOS_ToF01_P1W02',
													 'Test2_RPOS_ToF02_U2W03',
													 'Test3_RNEG_ToF03_S3W04',
													 'Test4_LPOS_ToF04_P4W05_LTR',
													 'Test5_LNEG_ToF05_U5W06_SR',
													 'Test6_HPOS_ToF06_S4W05_MR',
													 'Test1_HPOS_ToF01_P1W02_x',
													 'Test2_RPOS_ToF02_U2W03_b',
													 'Test3_RNEG_ToF03_S3W04_2',
													 'Test4_RPOS_ToF04_B1S1_SR_q',
													 'Test5_LPOS_ToF05_B2E2_SR',
													 'Test6_LNEG_ToF06_B3SRD01_9',
													 'Test1_HPOS_ToF06_Blank01',
													 'Test1_HPOS_ToF06_IC02',
													 'Test1_HPOS_ToF06_EIC21']

		msData._getSampleMetadataFromFilename(msData.Attributes['filenameSpec'])

		##
		# Check basename
		##
		basename = pandas.Series(['Test1_HPOS_ToF01_P1W02',
								  'Test2_RPOS_ToF02_U2W03',
								  'Test3_RNEG_ToF03_S3W04',
								  'Test4_LPOS_ToF04_P4W05_LTR',
								  'Test5_LNEG_ToF05_U5W06_SR',
								  'Test6_HPOS_ToF06_S4W05_MR',
								  'Test1_HPOS_ToF01_P1W02',
								  'Test2_RPOS_ToF02_U2W03',
								  'Test3_RNEG_ToF03_S3W04',
								  'Test4_RPOS_ToF04_B1S1_SR',
								  'Test5_LPOS_ToF05_B2E2_SR',
								  'Test6_LNEG_ToF06_B3SRD01',
								  'Test1_HPOS_ToF06_Blank01',
								  'Test1_HPOS_ToF06_IC02',
								  'Test1_HPOS_ToF06_EIC21'],
								  name='Sample Base Name',
								  dtype='str')

		assert_series_equal(msData.sampleMetadata['Sample Base Name'], basename)

		##
		# Check Study
		##
		study = pandas.Series(['Test1',
							   'Test2',
							   'Test3',
							   'Test4',
							   'Test5',
							   'Test6',
							   'Test1',
							   'Test2',
							   'Test3',
							   'Test4',
							   'Test5',
							   'Test6',
							   'Test1',
							   'Test1',
							   'Test1'],
							   name='Study',
							   dtype='str')

		assert_series_equal(msData.sampleMetadata['Study'], study)

		##
		#
		##
		chromatography = pandas.Series(['H',
										'R',
										'R',
										'L',
										'L',
										'H',
										'H',
										'R',
										'R',
										'R',
										'L',
										'L',
										'H',
										'H',
										'H'],
										name='Chromatography',
										dtype='str')

		assert_series_equal(msData.sampleMetadata['Chromatography'], chromatography)

		##
		#
		##
		ionisation = pandas.Series(['POS',
									'POS',
									'NEG',
									'POS',
									'NEG',
									'POS',
									'POS',
									'POS',
									'NEG',
									'POS',
									'POS',
									'NEG',
									'POS',
									'POS',
									'POS'],
									name='Ionisation',
									dtype='str')

		assert_series_equal(msData.sampleMetadata['Ionisation'], ionisation)

		##
		#
		##
		instrument = pandas.Series(['ToF01',
									'ToF02',
									'ToF03',
									'ToF04',
									'ToF05',
									'ToF06',
									'ToF01',
									'ToF02',
									'ToF03',
									'ToF04',
									'ToF05',
									'ToF06',
									'ToF06',
									'ToF06',
									'ToF06'],
									name='Instrument',
									dtype='str')

		assert_series_equal(msData.sampleMetadata['Instrument'], instrument)

		##
		#
		##
		reRun = pandas.Series(['',
							'',
							'',
							'',
							'',
							'',
							'',
							'b',
							'',
							'q',
							'',
							'',
							'',
							'',
							''],
							name='Re-Run',
							dtype='str')

		assert_series_equal(msData.sampleMetadata['Re-Run'], reRun)

		##
		#
		##
		suplemental = pandas.Series(['',
									'',
									'',
									'',
									'',
									'',
									'',
									'',
									'2',
									'',
									'',
									'9',
									'',
									'',
									''],
									name='Suplemental Injections',
									dtype='str')

		assert_series_equal(msData.sampleMetadata['Suplemental Injections'], suplemental)

		##
		#
		##
		skipped = pandas.Series([False,
								False,
								False,
								False,
								False,
								False,
								True,
								False,
								False,
								False,
								False,
								False,
								False,
								False,
								False],
								name='Skipped',
								dtype='bool')

		assert_series_equal(msData.sampleMetadata['Skipped'], skipped)

		##
		#
		##
		matrix = pandas.Series(['P',
								'U',
								'S',
								'P',
								'U',
								'S',
								'P',
								'U',
								'S',
								'',
								'',
								'',
								'',
								'',
								''],
								name='Matrix',
								dtype='str')

		assert_series_equal(msData.sampleMetadata['Matrix'], matrix)

		##
		#
		##
		well = pandas.Series([2,
							3,
							4,
							5,
							6,
							5,
							2,
							3,
							4,
							1,
							2,
							1,
							-1,
							-1,
							-1],
							name='Well',
							dtype='int')

		assert_series_equal(msData.sampleMetadata['Well'], well, check_dtype=False)
		self.assertEqual(msData.sampleMetadata['Well'].dtype.kind, well.dtype.kind)

		##
		#
		##
		plate = pandas.Series([1,
								2,
								3,
								4,
								5,
								4,
								1,
								2,
								3,
								1,
								2,
								3,
								1,
								2,
								21],
								name='Plate',
								dtype='int')

		assert_series_equal(msData.sampleMetadata['Plate'], plate, check_dtype=False)
		self.assertEqual(msData.sampleMetadata['Plate'].dtype.kind, well.dtype.kind)

		##
		#
		##
		batch = pandas.Series([numpy.nan,
							numpy.nan,
							numpy.nan,
							numpy.nan,
							numpy.nan,
							numpy.nan,
							numpy.nan,
							numpy.nan,
							numpy.nan,
							1.0,
							2.0,
							3.0,
							numpy.nan,
							numpy.nan,
							numpy.nan],
							name='Batch',
							dtype='float')

		assert_series_equal(msData.sampleMetadata['Batch'], batch)

		##
		#
		##
		dilution = pandas.Series([numpy.nan,
								numpy.nan,
								numpy.nan,
								numpy.nan,
								numpy.nan,
								numpy.nan,
								numpy.nan,
								numpy.nan,
								numpy.nan,
								numpy.nan,
								numpy.nan,
								1.0,
								numpy.nan,
								numpy.nan,
								numpy.nan],
								name='Dilution',
								dtype='float')

		assert_series_equal(msData.sampleMetadata['Dilution'], dilution)

		##
		#
		##
		assayRole = pandas.Series([AssayRole.Assay,
								AssayRole.Assay,
								AssayRole.Assay,
								AssayRole.PrecisionReference,
								AssayRole.PrecisionReference,
								AssayRole.PrecisionReference,
								AssayRole.Assay,
								AssayRole.Assay,
								AssayRole.Assay,
								AssayRole.PrecisionReference,
								AssayRole.PrecisionReference,
								AssayRole.LinearityReference,
								AssayRole.LinearityReference,
								AssayRole.Assay,
								AssayRole.Assay],
								name='AssayRole',
								dtype=object)

		assert_series_equal(msData.sampleMetadata['AssayRole'], assayRole)

		##
		#
		##
		sampleType = pandas.Series([SampleType.StudySample,
								SampleType.StudySample,
								SampleType.StudySample,
								SampleType.ExternalReference,
								SampleType.StudyPool,
								SampleType.MethodReference,
								SampleType.StudySample,
								SampleType.StudySample,
								SampleType.StudySample,
								SampleType.StudyPool,
								SampleType.StudyPool,
								SampleType.StudyPool,
								SampleType.ProceduralBlank,
								SampleType.StudyPool,
								SampleType.StudyPool],
								name='SampleType',
								dtype=object)

		assert_series_equal(msData.sampleMetadata['SampleType'], sampleType)


	def test_updateMasks_features(self):

		msData = nPYc.MSDataset('', fileType='empty')
		msData.Attributes['artifactualFilter'] = True

		##
		# Variables:
		# Good Corr, Good RSD
		# Poor Corr, Good RSD
		# Good Corr, Poor RSD
		# Poor Corr, Poor RSD
		# Good Corr, Good RSD, below blank
		##
		msData.intensityData = numpy.array([[100, 23, 99, 51, 100],
											[90, 54, 91, 88, 91],
											[50, 34, 48, 77, 49],
											[10, 66, 11, 56, 11],
											[1, 12, 2, 81, 2],
											[50, 51, 2, 12, 49],
											[51, 47, 1, 100, 50],
											[47, 50, 70, 21, 48],
											[51, 49, 77, 91, 50],
											[48, 49, 12, 2, 49],
											[50, 48, 81, 2, 51],
											[54, 53, 121, 52, 53],
											[57, 49, 15, 51, 56],
											[140, 41, 97, 47, 137],
											[52, 60, 42, 60, 48],
											[12, 48, 8, 56, 12],
											[1, 2, 1, 1.21, 51],
											[2, 1, 1.3, 1.3, 63]],
											dtype=float)

		msData.sampleMetadata = pandas.DataFrame(data=[[100, 1, 1, 1, AssayRole.LinearityReference, SampleType.StudyPool],
														[90, 1, 1, 2, AssayRole.LinearityReference, SampleType.StudyPool],
														[50, 1, 1, 3, AssayRole.LinearityReference, SampleType.StudyPool],
														[10, 1, 1, 4, AssayRole.LinearityReference, SampleType.StudyPool],
														[1, 1, 1, 5, AssayRole.LinearityReference, SampleType.StudyPool],
														[numpy.nan, 1, 1, 1, AssayRole.PrecisionReference, SampleType.StudyPool],
														[numpy.nan, 1, 1, 1, AssayRole.PrecisionReference, SampleType.StudyPool],
														[numpy.nan, 1, 1, 1, AssayRole.PrecisionReference, SampleType.StudyPool],
														[numpy.nan, 1, 1, 1, AssayRole.PrecisionReference, SampleType.StudyPool],
														[numpy.nan, 1, 1, 1, AssayRole.PrecisionReference, SampleType.StudyPool],
														[numpy.nan, 1, 1, 1, AssayRole.PrecisionReference, SampleType.StudyPool],
														[numpy.nan, 1, 1, 1, AssayRole.Assay, SampleType.StudySample],
														[numpy.nan, 1, 1, 1, AssayRole.Assay, SampleType.StudySample],
														[numpy.nan, 1, 1, 1, AssayRole.Assay, SampleType.StudySample],
														[numpy.nan, 1, 1, 1, AssayRole.Assay, SampleType.StudySample],
														[numpy.nan, 1, 1, 1, AssayRole.Assay, SampleType.StudySample],
														[0, 1, 1, 1, AssayRole.Assay, SampleType.ProceduralBlank],
														[0, 1, 1, 1, AssayRole.Assay, SampleType.ProceduralBlank]],
														columns=['Dilution', 'Batch', 'Correction Batch', 'Well', 'AssayRole', 'SampleType'])

		msData.featureMetadata = pandas.DataFrame(data=[['Feature_1', 0.5, 100., 0.3],
														['Feature_2', 0.55, 100.04, 0.3],
														['Feature_3', 0.75, 200., 0.1],
														['Feature_4', 0.9, 300., 0.1],
														['Feature_5', 0.95, 300.08, 0.1]],
														columns=['Feature Name','Retention Time','m/z','Peak Width'])

		msData.featureMetadata['Exclusion Details'] = None
		msData.featureMetadata['User Excluded'] = False
		msData.featureMetadata[['rsdFilter', 'varianceRatioFilter', 'correlationToDilutionFilter', 'blankFilter',
							  'artifactualFilter']] = pandas.DataFrame([[True, True, True, True, True]],
																	   index=msData.featureMetadata.index)

		msData.featureMetadata[['rsdSP', 'rsdSS/rsdSP', 'correlationToDilution', 'blankValue']] \
			= pandas.DataFrame([[numpy.nan, numpy.nan, numpy.nan, numpy.nan]], index=msData.featureMetadata.index)


		msData.initialiseMasks()

		with self.subTest(msg='Default Parameters'):
			expectedFeatureMask = numpy.array([True, False, False, False, False], dtype=bool)

			msData.updateMasks(featureFilters={'rsdFilter':True, 'correlationToDilutionFilter':True, 'varianceRatioFilter':True,
											   'artifactualFilter': False,'blankFilter':True})

			numpy.testing.assert_array_equal(expectedFeatureMask, msData.featureMask)

		with self.subTest(msg='Lax RSD threshold'):
			expectedFeatureMask = numpy.array([True, False, True, False, False], dtype=bool)

			msData.initialiseMasks()
			msData.updateMasks(featureFilters={'rsdFilter':True, 'correlationToDilutionFilter':True, 'varianceRatioFilter':True,
											   'artifactualFilter': False,'blankFilter':True}, **dict(rsdThreshold=90, varianceRatio=0.1, corrThreshold=0.7))

			numpy.testing.assert_array_equal(expectedFeatureMask, msData.featureMask)

		with self.subTest(msg='Lax correlation threshold'):
			expectedFeatureMask = numpy.array([True, True, False, False, False], dtype=bool)

			msData.initialiseMasks()
			msData.updateMasks(featureFilters={'rsdFilter':True, 'correlationToDilutionFilter': True, 'varianceRatioFilter':True,
											   'artifactualFilter': False,'blankFilter':True}, **dict(rsdThreshold=30, varianceRatio=1.1, corrThreshold=0))

			numpy.testing.assert_array_equal(expectedFeatureMask, msData.featureMask)

		with self.subTest(msg='High variance ratio'):
			expectedFeatureMask = numpy.array([False, False, False, False, False], dtype=bool)

			msData.initialiseMasks()
			msData.updateMasks(featureFilters={'rsdFilter':True, 'correlationToDilutionFilter':True, 'varianceRatioFilter':True,
											   'artifactualFilter': False,'blankFilter':True}, **dict(rsdThreshold=30, varianceRatio=100, corrThreshold=0.7))

			numpy.testing.assert_array_equal(expectedFeatureMask, msData.featureMask)

		with self.subTest(msg='Lax blank filter'):
			expectedFeatureMask = numpy.array([True, False, False, False, True], dtype=bool)

			msData.initialiseMasks()
			msData.updateMasks(featureFilters={'rsdFilter':True, 'correlationToDilutionFilter':True, 'varianceRatioFilter':True,
											   'artifactualFilter': False,'blankFilter':True}, **dict(blankThreshold=0.5))

			numpy.testing.assert_array_equal(expectedFeatureMask, msData.featureMask)

		with self.subTest(msg='No blank filter'):
			expectedFeatureMask = numpy.array([True, False, False, False, True], dtype=bool)

			msData.initialiseMasks()
			msData.updateMasks(featureFilters={'rsdFilter':True, 'correlationToDilutionFilter':True, 'varianceRatioFilter':True,
											   'artifactualFilter': False,'blankFilter':False})

			numpy.testing.assert_array_equal(expectedFeatureMask, msData.featureMask)

		with self.subTest(msg='Default withArtifactualFiltering'):
			expectedTempArtifactualLinkageMatrix = pandas.DataFrame(data=[[0,1],[3,4]],columns=['node1','node2'])

			msData.initialiseMasks()
			msData.updateMasks(featureFilters={'rsdFilter':True, 'correlationToDilutionFilter':True, 'varianceRatioFilter':True,
											   'artifactualFilter': True,'blankFilter':True})

			assert_frame_equal(expectedTempArtifactualLinkageMatrix, msData._tempArtifactualLinkageMatrix)

		with self.subTest(msg='Altered withArtifactualFiltering parameters'):
			expectedArtifactualLinkageMatrix = pandas.DataFrame(data=[[0,1]],columns=['node1','node2'])

			msData.initialiseMasks()
			msData.updateMasks(featureFilters={'rsdFilter': True, 'correlationToDilutionFilter': True, 'varianceRatioFilter': True,
											   'artifactualFilter': True,'blankFilter':True}, **dict(deltaMzArtifactual=300,
																									 overlapThresholdArtifactual=0.1,
																									 corrThresholdArtifactual=0.2))

			self.assertEqual(msData.Attributes['filterParameters']['deltaMzArtifactual'], 300)
			self.assertEqual(msData.Attributes['filterParameters']['overlapThresholdArtifactual'], 0.1)
			self.assertEqual(msData.Attributes['filterParameters']['corrThresholdArtifactual'], 0.2)
			assert_frame_equal(expectedArtifactualLinkageMatrix, msData._artifactualLinkageMatrix)

		with self.subTest(msg='withArtifactualFiltering=None, Attribute[artifactualFilter]=False'):
			msData2 = copy.deepcopy(msData)
			msData2.Attributes['artifactualFilter'] = False
			expectedFeatureMask = numpy.array([True, False, False, False, False], dtype=bool)

			msData2.initialiseMasks()
			msData2.updateMasks(featureFilters={'rsdFilter': True, 'correlationToDilutionFilter': True, 'varianceRatioFilter': True,
											   'artifactualFilter': False, 'blankFilter': True})

			numpy.testing.assert_array_equal(expectedFeatureMask, msData2.featureMask)

		with self.subTest(msg='withArtifactualFiltering=None, Attribute[artifactualFilter]=True'):
			msData2 = copy.deepcopy(msData)
			msData2.Attributes['artifactualFilter'] = True
			expectedTempArtifactualLinkageMatrix = pandas.DataFrame(data=[[0, 1], [3, 4]], columns=['node1', 'node2'])

			msData2.initialiseMasks()
			msData2.updateMasks(featureFilters={'rsdFilter': True, 'correlationToDilutionFilter': True, 'varianceRatioFilter': True,
											   'artifactualFilter': True,'blankFilter':True})

			assert_frame_equal(expectedTempArtifactualLinkageMatrix, msData2._tempArtifactualLinkageMatrix)


	def test_updateMasks_samples(self):

		from nPYc.enumerations import VariableType, DatasetLevel, AssayRole, SampleType

		msData = nPYc.MSDataset('', fileType='empty')

		msData.intensityData = numpy.zeros([18, 5],dtype=float)


		msData.sampleMetadata['AssayRole'] = pandas.Series([AssayRole.LinearityReference,
								AssayRole.LinearityReference,
								AssayRole.LinearityReference,
								AssayRole.LinearityReference,
								AssayRole.LinearityReference,
								AssayRole.PrecisionReference,
								AssayRole.PrecisionReference,
								AssayRole.PrecisionReference,
								AssayRole.PrecisionReference,
								AssayRole.PrecisionReference,
								AssayRole.PrecisionReference,
								AssayRole.Assay,
								AssayRole.Assay,
								AssayRole.Assay,
								AssayRole.Assay,
								AssayRole.Assay,
								AssayRole.PrecisionReference,
								AssayRole.PrecisionReference],
								name='AssayRole',
								dtype=object)

		msData.sampleMetadata['SampleType'] = pandas.Series([SampleType.StudyPool,
								SampleType.StudyPool,
								SampleType.StudyPool,
								SampleType.StudyPool,
								SampleType.StudyPool,
								SampleType.StudyPool,
								SampleType.StudyPool,
								SampleType.StudyPool,
								SampleType.StudyPool,
								SampleType.StudyPool,
								SampleType.StudyPool,
								SampleType.StudySample,
								SampleType.StudySample,
								SampleType.StudySample,
								SampleType.StudySample,
								SampleType.StudySample,
								SampleType.ExternalReference,
								SampleType.MethodReference],
								name='SampleType',
								dtype=object)


		with self.subTest(msg='Default Parameters'):
			expectedSampleMask = numpy.array([True, True, True, True, True,  True,  True,  True,  True, True,  True,  True,  True,  True,  True,  True, True, True], dtype=bool)

			msData.initialiseMasks()
			msData.updateMasks(withArtifactualFiltering=False, filterFeatures=False)

			numpy.testing.assert_array_equal(expectedSampleMask, msData.sampleMask)

		with self.subTest(msg='Export SP and ER'):
			expectedSampleMask = numpy.array([False, False, False, False, False,  True,  True,  True,  True, True,  True, False, False, False, False, False,  True, False], dtype=bool)

			msData.initialiseMasks()
			msData.updateMasks(withArtifactualFiltering=False, filterFeatures=False,
								sampleTypes=[SampleType.StudyPool, SampleType.ExternalReference],
								assayRoles=[AssayRole.PrecisionReference])

			numpy.testing.assert_array_equal(expectedSampleMask, msData.sampleMask)

		with self.subTest(msg='Export Dilution Samples only'):
			expectedSampleMask = numpy.array([True,  True,  True,  True,  True, False, False, False, False, False, False, False, False, False, False, False, False, False], dtype=bool)

			msData.initialiseMasks()
			msData.updateMasks(withArtifactualFiltering=False, filterFeatures=False,
								sampleTypes=[SampleType.StudyPool],
								assayRoles=[AssayRole.LinearityReference])

			numpy.testing.assert_array_equal(expectedSampleMask, msData.sampleMask)


	def test_updateMasks_raises(self):

		msData = nPYc.MSDataset('', fileType='empty')

		with self.subTest(msg='Correlation'):
			self.assertRaises(ValueError, msData.updateMasks, **dict(corrThreshold=-1.01))
			self.assertRaises(ValueError, msData.updateMasks, **dict(corrThreshold=1.01))
			self.assertRaises(TypeError, msData.updateMasks, **dict(corrThreshold='0.7'))

		with self.subTest(msg='RSD'):
			self.assertRaises(ValueError, msData.updateMasks, **dict(rsdThreshold=-1.01))
			self.assertRaises(TypeError, msData.updateMasks, **dict(rsdThreshold='30'))

		with self.subTest(msg='Blanks'):
			self.assertRaises(TypeError, msData.updateMasks, **dict(blankThreshold='A string'))

		with self.subTest(msg='RSD'):
			self.assertRaises(ValueError, msData.updateMasks, **dict(rsdThreshold=-1.01))
			self.assertRaises(TypeError, msData.updateMasks, **dict(rsdThreshold='30'))

		with self.subTest(msg='Variance Ratio'):
			self.assertRaises(TypeError, msData.updateMasks, **dict(varianceRatio='1.1'))

		with self.subTest(msg='ArtifactualParameters'):
			self.assertRaises(TypeError, msData.updateMasks, featureFilters={'artifactualFilter':'A string', 'rsdFilter':False, 'blankFilter': False,
																			 'correlationToDilutionFilter':False, 'varianceRatioFilter':False}, **dict(blankThreshold=False))
			self.assertRaises(ValueError, msData.updateMasks, featureFilters={'artifactualFilter':True}, **dict(corrThresholdArtifactual=1.01, blankThreshold=False))
			self.assertRaises(ValueError, msData.updateMasks, featureFilters={'artifactualFilter':True}, **dict(corrThresholdArtifactual=-0.01, blankThreshold=False))
			self.assertRaises(TypeError, msData.updateMasks, featureFilters={'artifactualFilter':True}, **dict(corrThresholdArtifactual='0.7', blankThreshold=False))
			self.assertRaises(TypeError, msData.updateMasks, featureFilters={'artifactualFilter':True}, **dict(deltaMzArtifactual='100', blankThreshold=False))
			self.assertRaises(TypeError, msData.updateMasks, featureFilters={'artifactualFilter':True}, **dict(overlapThresholdArtifactual='0.5', blankThreshold=False))


	def test_applyMasks(self):

		fit = numpy.random.randn(self.msData.noSamples, self.msData.noFeatures)

		self.msData.fit = copy.deepcopy(fit)
		deletedFeatures = numpy.random.randint(0, self.msData.noFeatures, size=2)

		self.msData.featureMask[deletedFeatures] = False
		fit = numpy.delete(fit, deletedFeatures, 1)

		self.msData.applyMasks()

		numpy.testing.assert_array_almost_equal(self.msData.fit, fit)


	def test_correlationToDilution(self):

		from nPYc.utilities._internal import _vcorrcoef

		noSamp = numpy.random.randint(30, high=500, size=None)
		noFeat = numpy.random.randint(200, high=400, size=None)

		dataset = generateTestDataset(noSamp, noFeat, dtype='MSDataset', sop='GenericMS')

		dataset.sampleMetadata['SampleType'] = nPYc.enumerations.SampleType.StudyPool
		dataset.sampleMetadata['AssayRole'] = nPYc.enumerations.AssayRole.LinearityReference
		dataset.sampleMetadata['Well'] = 1
		dataset.sampleMetadata['Dilution'] = numpy.linspace(1, noSamp, num=noSamp)

		correlations = dataset.correlationToDilution

		with self.subTest(msg='Checking default path'):

			numpy.testing.assert_array_almost_equal(correlations, _vcorrcoef(dataset.intensityData, dataset.sampleMetadata['Dilution'].values))

		with self.subTest(msg='Checking corr exclusions'):
			dataset.corrExclusions = None

			numpy.testing.assert_array_almost_equal(correlations, _vcorrcoef(dataset.intensityData, dataset.sampleMetadata['Dilution'].values))


	def test_correlateToDilution_raises(self):

		noSamp = numpy.random.randint(30, high=500, size=None)
		noFeat = numpy.random.randint(200, high=400, size=None)

		dataset = generateTestDataset(noSamp, noFeat, dtype='MSDataset')

		with self.subTest(msg='Unknown correlation type'):
			self.assertRaises(ValueError, dataset._MSDataset__correlateToDilution, method='unknown')

		with self.subTest(msg='No LR samples'):
			dataset.sampleMetadata['AssayRole'] = AssayRole.Assay
			self.assertRaises(ValueError, dataset._MSDataset__correlateToDilution)


		with self.subTest(msg='No Dilution field'):
			dataset.sampleMetadata.drop(['Dilution'], axis=1, inplace=True)
			self.assertRaises(KeyError, dataset._MSDataset__correlateToDilution)

	def test_validateObject(self):
		with self.subTest(msg='validateObject successful on correct dataset'):
			goodDataset = copy.deepcopy(self.msData)
			self.assertEqual(goodDataset.validateObject(verbose=False, raiseError=False, raiseWarning=True), {'Dataset': True, 'BasicMSDataset':True ,'QC':True, 'sampleMetadata':True})

		with self.subTest(msg='BasicMSDataset fails on empty MSDataset'):
			badDataset = nPYc.MSDataset('', fileType='empty')
			self.assertEqual(badDataset.validateObject(verbose=False, raiseError=False, raiseWarning=False), {'Dataset': True, 'BasicMSDataset':False ,'QC':False, 'sampleMetadata':False})

		with self.subTest(msg='check raise no warnings with raiseWarning=False'):
			badDataset = copy.deepcopy(self.msData)
			del badDataset.Attributes['rtWindow']
			with warnings.catch_warnings(record=True) as w:
				# Cause all warnings to always be triggered.
				warnings.simplefilter("always")
				# warning
				result = badDataset.validateObject(verbose=False, raiseError=False, raiseWarning=False)
				# check it generally worked
				self.assertEqual(result, {'Dataset': True, 'BasicMSDataset': False, 'QC': False, 'sampleMetadata': False})
				# check each warning
				self.assertEqual(len(w), 0)

		with self.subTest(msg='check fail and raise warnings on bad Dataset'):
			badDataset = copy.deepcopy(self.msData)
			delattr(badDataset, 'featureMetadata')
			with warnings.catch_warnings(record=True) as w:
				# Cause all warnings to always be triggered.
				warnings.simplefilter("always")
				# warning
				result = badDataset.validateObject(verbose=False, raiseError=False, raiseWarning=True)
				# check it generally worked
				self.assertEqual(result, {'Dataset': False, 'BasicMSDataset': False, 'QC': False, 'sampleMetadata': False})
				# check each warning
				self.assertEqual(len(w), 5)
				assert issubclass(w[0].category, UserWarning)
				assert "Failure, no attribute 'self.featureMetadata'" in str(w[0].message)
				assert issubclass(w[1].category, UserWarning)
				assert "Does not conform to Dataset:" in str(w[1].message)
				assert issubclass(w[2].category, UserWarning)
				assert "Does not conform to basic MSDataset" in str(w[2].message)
				assert issubclass(w[3].category, UserWarning)
				assert "Does not have QC parameters" in str(w[3].message)
				assert issubclass(w[4].category, UserWarning)
				assert "Does not have sample metadata information" in str(w[4].message)

		with self.subTest(msg='check raise warnings BasicMSDataset'):
			badDataset = copy.deepcopy(self.msData)
			del badDataset.Attributes['rtWindow']
			with warnings.catch_warnings(record=True) as w:
				# Cause all warnings to always be triggered.
				warnings.simplefilter("always")
				# warning
				result = badDataset.validateObject(verbose=False, raiseError=False, raiseWarning=True)
				# check it generally worked
				self.assertEqual(result, {'Dataset': True, 'BasicMSDataset': False, 'QC': False, 'sampleMetadata': False})
				# check each warning
				self.assertEqual(len(w), 4)
				assert issubclass(w[0].category, UserWarning)
				assert "Failure, no attribute 'self.Attributes['rtWindow']" in str(w[0].message)
				assert issubclass(w[1].category, UserWarning)
				assert "Does not conform to basic MSDataset:" in str(w[1].message)
				assert issubclass(w[2].category, UserWarning)
				assert "Does not have QC parameters" in str(w[2].message)
				assert issubclass(w[3].category, UserWarning)
				assert "Does not have sample metadata information" in str(w[3].message)

		with self.subTest(msg='check raise warnings QC parameters'):
			badDataset = copy.deepcopy(self.msData)
			badDataset.sampleMetadata['Batch'] = 'not an int or float'
			with warnings.catch_warnings(record=True) as w:
				# Cause all warnings to always be triggered.
				warnings.simplefilter("always")
				# warning
				result = badDataset.validateObject(verbose=False, raiseError=False, raiseWarning=True)
				# check it generally worked
				self.assertEqual(result, {'Dataset': True, 'BasicMSDataset': True, 'QC': False, 'sampleMetadata': False})
				# check each warning
				self.assertEqual(len(w), 3)
				assert issubclass(w[0].category, UserWarning)
				assert "Failure, 'self.sampleMetadata['Batch']' is <class 'str'>" in str(w[0].message)
				assert issubclass(w[1].category, UserWarning)
				assert "Does not have QC parameters:" in str(w[1].message)
				assert issubclass(w[2].category, UserWarning)
				assert "Does not have sample metadata information:" in str(w[2].message)

		with self.subTest(msg='check raise warnings sampleMetadata'):
			badDataset = copy.deepcopy(self.msData)
			badDataset.sampleMetadata.drop(['Subject ID'], axis=1, inplace=True)
			with warnings.catch_warnings(record=True) as w:
				# Cause all warnings to always be triggered.
				warnings.simplefilter("always")
				# warning
				result = badDataset.validateObject(verbose=False, raiseError=False, raiseWarning=True)
				# check it generally worked
				self.assertEqual(result, {'Dataset': True, 'BasicMSDataset': True, 'QC': True, 'sampleMetadata': False})
				# check each warning
				self.assertEqual(len(w), 2)
				assert issubclass(w[0].category, UserWarning)
				assert "Failure, 'self.sampleMetadata' lacks a 'Subject ID' column" in str(w[0].message)
				assert issubclass(w[1].category, UserWarning)
				assert "Does not have sample metadata information:" in str(w[1].message)

		with self.subTest(msg='self.Attributes[\'rtWindow\'] does not exist'):
			badDataset = copy.deepcopy(self.msData)
			del badDataset.Attributes['rtWindow']
			self.assertEqual(badDataset.validateObject(verbose=False, raiseError=False, raiseWarning=False), {'Dataset': True, 'BasicMSDataset': False, 'QC': False, 'sampleMetadata': False})
			self.assertRaises(AttributeError, badDataset.validateObject, verbose=False, raiseError=True, raiseWarning=False)

		with self.subTest(msg='if self.Attributes[\'rtWindow\'] is not an int or float'):
			badDataset = copy.deepcopy(self.msData)
			badDataset.Attributes['rtWindow'] = 'not an int or float'
			self.assertEqual(badDataset.validateObject(verbose=False, raiseError=False, raiseWarning=False), {'Dataset': True, 'BasicMSDataset': False, 'QC': False, 'sampleMetadata': False})
			self.assertRaises(TypeError, badDataset.validateObject, verbose=False, raiseError=True, raiseWarning=False)

		with self.subTest(msg='self.Attributes[\'msPrecision\'] does not exist'):
			badDataset = copy.deepcopy(self.msData)
			del badDataset.Attributes['msPrecision']
			self.assertEqual(badDataset.validateObject(verbose=False, raiseError=False, raiseWarning=False), {'Dataset': True, 'BasicMSDataset': False, 'QC': False, 'sampleMetadata': False})
			self.assertRaises(AttributeError, badDataset.validateObject, verbose=False, raiseError=True, raiseWarning=False)

		with self.subTest(msg='if self.Attributes[\'msPrecision\'] is not an int or float'):
			badDataset = copy.deepcopy(self.msData)
			badDataset.Attributes['msPrecision'] = 'not an int or float'
			self.assertEqual(badDataset.validateObject(verbose=False, raiseError=False, raiseWarning=False), {'Dataset': True, 'BasicMSDataset': False, 'QC': False, 'sampleMetadata': False})
			self.assertRaises(TypeError, badDataset.validateObject, verbose=False, raiseError=True, raiseWarning=False)

		with self.subTest(msg='self.Attributes[\'varianceRatio\'] does not exist'):
			badDataset = copy.deepcopy(self.msData)
			del badDataset.Attributes['varianceRatio']
			self.assertEqual(badDataset.validateObject(verbose=False, raiseError=False, raiseWarning=False), {'Dataset': True, 'BasicMSDataset': False, 'QC': False, 'sampleMetadata': False})
			self.assertRaises(AttributeError, badDataset.validateObject, verbose=False, raiseError=True, raiseWarning=False)

		with self.subTest(msg='if self.Attributes[\'varianceRatio\'] is not an int or float'):
			badDataset = copy.deepcopy(self.msData)
			badDataset.Attributes['varianceRatio'] = 'not an int or float'
			self.assertEqual(badDataset.validateObject(verbose=False, raiseError=False, raiseWarning=False), {'Dataset': True, 'BasicMSDataset': False, 'QC': False, 'sampleMetadata': False})
			self.assertRaises(TypeError, badDataset.validateObject, verbose=False, raiseError=True, raiseWarning=False)

		with self.subTest(msg='self.Attributes[\'blankThreshold\'] does not exist'):
			badDataset = copy.deepcopy(self.msData)
			del badDataset.Attributes['blankThreshold']
			self.assertEqual(badDataset.validateObject(verbose=False, raiseError=False, raiseWarning=False), {'Dataset': True, 'BasicMSDataset': False, 'QC': False, 'sampleMetadata': False})
			self.assertRaises(AttributeError, badDataset.validateObject, verbose=False, raiseError=True, raiseWarning=False)

		with self.subTest(msg='if self.Attributes[\'blankThreshold\'] is not an int or float'):
			badDataset = copy.deepcopy(self.msData)
			badDataset.Attributes['blankThreshold'] = 'not an int or float'
			self.assertEqual(badDataset.validateObject(verbose=False, raiseError=False, raiseWarning=False), {'Dataset': True, 'BasicMSDataset': False, 'QC': False, 'sampleMetadata': False})
			self.assertRaises(TypeError, badDataset.validateObject, verbose=False, raiseError=True, raiseWarning=False)

		with self.subTest(msg='self.Attributes[\'corrMethod\'] does not exist'):
			badDataset = copy.deepcopy(self.msData)
			del badDataset.Attributes['corrMethod']
			self.assertEqual(badDataset.validateObject(verbose=False, raiseError=False, raiseWarning=False), {'Dataset': True, 'BasicMSDataset': False, 'QC': False, 'sampleMetadata': False})
			self.assertRaises(AttributeError, badDataset.validateObject, verbose=False, raiseError=True, raiseWarning=False)

		with self.subTest(msg='if self.Attributes[\'corrMethod\'] is not a str'):
			badDataset = copy.deepcopy(self.msData)
			badDataset.Attributes['corrMethod'] = 5.0
			self.assertEqual(badDataset.validateObject(verbose=False, raiseError=False, raiseWarning=False), {'Dataset': True, 'BasicMSDataset': False, 'QC': False, 'sampleMetadata': False})
			self.assertRaises(TypeError, badDataset.validateObject, verbose=False, raiseError=True, raiseWarning=False)

		with self.subTest(msg='self.Attributes[\'corrThreshold\'] does not exist'):
			badDataset = copy.deepcopy(self.msData)
			del badDataset.Attributes['corrThreshold']
			self.assertEqual(badDataset.validateObject(verbose=False, raiseError=False, raiseWarning=False), {'Dataset': True, 'BasicMSDataset': False, 'QC': False, 'sampleMetadata': False})
			self.assertRaises(AttributeError, badDataset.validateObject, verbose=False, raiseError=True, raiseWarning=False)

		with self.subTest(msg='if self.Attributes[\'corrThreshold\'] is not an int or float'):
			badDataset = copy.deepcopy(self.msData)
			badDataset.Attributes['corrThreshold'] = 'not an int or float'
			self.assertEqual(badDataset.validateObject(verbose=False, raiseError=False, raiseWarning=False), {'Dataset': True, 'BasicMSDataset': False, 'QC': False, 'sampleMetadata': False})
			self.assertRaises(TypeError, badDataset.validateObject, verbose=False, raiseError=True, raiseWarning=False)

		with self.subTest(msg='self.Attributes[\'rsdThreshold\'] does not exist'):
			badDataset = copy.deepcopy(self.msData)
			del badDataset.Attributes['rsdThreshold']
			self.assertEqual(badDataset.validateObject(verbose=False, raiseError=False, raiseWarning=False), {'Dataset': True, 'BasicMSDataset': False, 'QC': False, 'sampleMetadata': False})
			self.assertRaises(AttributeError, badDataset.validateObject, verbose=False, raiseError=True, raiseWarning=False)

		with self.subTest(msg='if self.Attributes[\'rsdThreshold\'] is not an int or float'):
			badDataset = copy.deepcopy(self.msData)
			badDataset.Attributes['rsdThreshold'] = 'not an int or float'
			self.assertEqual(badDataset.validateObject(verbose=False, raiseError=False, raiseWarning=False), {'Dataset': True, 'BasicMSDataset': False, 'QC': False, 'sampleMetadata': False})
			self.assertRaises(TypeError, badDataset.validateObject, verbose=False, raiseError=True, raiseWarning=False)

		with self.subTest(msg='self.Attributes[\'deltaMzArtifactual\'] does not exist'):
			badDataset = copy.deepcopy(self.msData)
			del badDataset.Attributes['deltaMzArtifactual']
			self.assertEqual(badDataset.validateObject(verbose=False, raiseError=False, raiseWarning=False), {'Dataset': True, 'BasicMSDataset': False, 'QC': False, 'sampleMetadata': False})
			self.assertRaises(AttributeError, badDataset.validateObject, verbose=False, raiseError=True, raiseWarning=False)

		with self.subTest(msg='if self.Attributes[\'deltaMzArtifactual\'] is not an int or float'):
			badDataset = copy.deepcopy(self.msData)
			badDataset.Attributes['deltaMzArtifactual'] = 'not an int or float'
			self.assertEqual(badDataset.validateObject(verbose=False, raiseError=False, raiseWarning=False), {'Dataset': True, 'BasicMSDataset': False, 'QC': False, 'sampleMetadata': False})
			self.assertRaises(TypeError, badDataset.validateObject, verbose=False, raiseError=True, raiseWarning=False)

		with self.subTest(msg='self.Attributes[\'overlapThresholdArtifactual\'] does not exist'):
			badDataset = copy.deepcopy(self.msData)
			del badDataset.Attributes['overlapThresholdArtifactual']
			self.assertEqual(badDataset.validateObject(verbose=False, raiseError=False, raiseWarning=False), {'Dataset': True, 'BasicMSDataset': False, 'QC': False, 'sampleMetadata': False})
			self.assertRaises(AttributeError, badDataset.validateObject, verbose=False, raiseError=True, raiseWarning=False)

		with self.subTest(msg='if self.Attributes[\'overlapThresholdArtifactual\'] is not an int or float'):
			badDataset = copy.deepcopy(self.msData)
			badDataset.Attributes['overlapThresholdArtifactual'] = 'not an int or float'
			self.assertEqual(badDataset.validateObject(verbose=False, raiseError=False, raiseWarning=False), {'Dataset': True, 'BasicMSDataset': False, 'QC': False, 'sampleMetadata': False})
			self.assertRaises(TypeError, badDataset.validateObject, verbose=False, raiseError=True, raiseWarning=False)

		with self.subTest(msg='self.Attributes[\'corrThresholdArtifactual\'] does not exist'):
			badDataset = copy.deepcopy(self.msData)
			del badDataset.Attributes['corrThresholdArtifactual']
			self.assertEqual(badDataset.validateObject(verbose=False, raiseError=False, raiseWarning=False), {'Dataset': True, 'BasicMSDataset': False, 'QC': False, 'sampleMetadata': False})
			self.assertRaises(AttributeError, badDataset.validateObject, verbose=False, raiseError=True, raiseWarning=False)

		with self.subTest(msg='if self.Attributes[\'corrThresholdArtifactual\'] is not an int or float'):
			badDataset = copy.deepcopy(self.msData)
			badDataset.Attributes['corrThresholdArtifactual'] = 'not an int or float'
			self.assertEqual(badDataset.validateObject(verbose=False, raiseError=False, raiseWarning=False), {'Dataset': True, 'BasicMSDataset': False, 'QC': False, 'sampleMetadata': False})
			self.assertRaises(TypeError, badDataset.validateObject, verbose=False, raiseError=True, raiseWarning=False)

		with self.subTest(msg='self.Attributes[\'FeatureExtractionSoftware\'] does not exist'):
			badDataset = copy.deepcopy(self.msData)
			del badDataset.Attributes['FeatureExtractionSoftware']
			self.assertEqual(badDataset.validateObject(verbose=False, raiseError=False, raiseWarning=False), {'Dataset': True, 'BasicMSDataset': False, 'QC': False, 'sampleMetadata': False})
			self.assertRaises(AttributeError, badDataset.validateObject, verbose=False, raiseError=True, raiseWarning=False)

		with self.subTest(msg='if self.Attributes[\'FeatureExtractionSoftware\'] is not a str'):
			badDataset = copy.deepcopy(self.msData)
			badDataset.Attributes['FeatureExtractionSoftware'] = 5.0
			self.assertEqual(badDataset.validateObject(verbose=False, raiseError=False, raiseWarning=False), {'Dataset': True, 'BasicMSDataset': False, 'QC': False, 'sampleMetadata': False})
			self.assertRaises(TypeError, badDataset.validateObject, verbose=False, raiseError=True, raiseWarning=False)

		with self.subTest(msg='self.Attributes[\'Raw Data Path\'] does not exist'):
			badDataset = copy.deepcopy(self.msData)
			del badDataset.Attributes['Raw Data Path']
			self.assertEqual(badDataset.validateObject(verbose=False, raiseError=False, raiseWarning=False), {'Dataset': True, 'BasicMSDataset': False, 'QC': False, 'sampleMetadata': False})
			self.assertRaises(AttributeError, badDataset.validateObject, verbose=False, raiseError=True, raiseWarning=False)

		with self.subTest(msg='if self.Attributes[\'Raw Data Path\'] is not a str'):
			badDataset = copy.deepcopy(self.msData)
			badDataset.Attributes['Raw Data Path'] = 5.0
			self.assertEqual(badDataset.validateObject(verbose=False, raiseError=False, raiseWarning=False), {'Dataset': True, 'BasicMSDataset': False, 'QC': False, 'sampleMetadata': False})
			self.assertRaises(TypeError, badDataset.validateObject, verbose=False, raiseError=True, raiseWarning=False)

		with self.subTest(msg='self.Attributes[\'Feature Names\'] does not exist'):
			badDataset = copy.deepcopy(self.msData)
			del badDataset.Attributes['Feature Names']
			self.assertEqual(badDataset.validateObject(verbose=False, raiseError=False, raiseWarning=False), {'Dataset': True, 'BasicMSDataset': False, 'QC': False, 'sampleMetadata': False})
			self.assertRaises(AttributeError, badDataset.validateObject, verbose=False, raiseError=True, raiseWarning=False)

		with self.subTest(msg='if self.Attributes[\'Feature Names\'] is not a str'):
			badDataset = copy.deepcopy(self.msData)
			badDataset.Attributes['Feature Names'] = 5.0
			self.assertEqual(badDataset.validateObject(verbose=False, raiseError=False, raiseWarning=False), {'Dataset': True, 'BasicMSDataset': False, 'QC': False, 'sampleMetadata': False})
			self.assertRaises(TypeError, badDataset.validateObject, verbose=False, raiseError=True, raiseWarning=False)

		with self.subTest(msg='if self.VariableType is not an enum VariableType'):
			badDataset = copy.deepcopy(self.msData)
			badDataset.VariableType = 'not an enum'
			self.assertEqual(badDataset.validateObject(verbose=False, raiseError=False, raiseWarning=False), {'Dataset': True, 'BasicMSDataset': False, 'QC': False, 'sampleMetadata': False})
			self.assertRaises(TypeError, badDataset.validateObject, verbose=False, raiseError=True, raiseWarning=False)

		with self.subTest(msg='self.corrExclusions does not exist'):
			badDataset = copy.deepcopy(self.msData)
			delattr(badDataset, 'corrExclusions')
			self.assertEqual(badDataset.validateObject(verbose=False, raiseError=False, raiseWarning=False), {'Dataset': True, 'BasicMSDataset': False, 'QC': False, 'sampleMetadata': False})
			self.assertRaises(AttributeError, badDataset.validateObject, verbose=False, raiseError=True, raiseWarning=False)

		with self.subTest(msg='self._correlationToDilution does not exist'):
			badDataset = copy.deepcopy(self.msData)
			delattr(badDataset, '_correlationToDilution')
			self.assertEqual(badDataset.validateObject(verbose=False, raiseError=False, raiseWarning=False), {'Dataset': True, 'BasicMSDataset': False, 'QC': False, 'sampleMetadata': False})
			self.assertRaises(AttributeError, badDataset.validateObject, verbose=False, raiseError=True, raiseWarning=False)

		with self.subTest(msg='if self._correlationToDilution is not a numpy.ndarray'):
			badDataset = copy.deepcopy(self.msData)
			badDataset._correlationToDilution = 'not a numpy.ndarray'
			self.assertEqual(badDataset.validateObject(verbose=False, raiseError=False, raiseWarning=False), {'Dataset': True, 'BasicMSDataset': False, 'QC': False, 'sampleMetadata': False})
			self.assertRaises(TypeError, badDataset.validateObject, verbose=False, raiseError=True, raiseWarning=False)

		with self.subTest(msg='self._artifactualLinkageMatrix does not exist'):
			badDataset = copy.deepcopy(self.msData)
			delattr(badDataset, '_artifactualLinkageMatrix')
			self.assertEqual(badDataset.validateObject(verbose=False, raiseError=False, raiseWarning=False), {'Dataset': True, 'BasicMSDataset': False, 'QC': False, 'sampleMetadata': False})
			self.assertRaises(AttributeError, badDataset.validateObject, verbose=False, raiseError=True, raiseWarning=False)

		with self.subTest(msg='if self._artifactualLinkageMatrix is not a pandas.DataFrame'):
			badDataset = copy.deepcopy(self.msData)
			badDataset._artifactualLinkageMatrix = 'not a pandas.DataFrame'
			self.assertEqual(badDataset.validateObject(verbose=False, raiseError=False, raiseWarning=False), {'Dataset': True, 'BasicMSDataset': False, 'QC': False, 'sampleMetadata': False})
			self.assertRaises(TypeError, badDataset.validateObject, verbose=False, raiseError=True, raiseWarning=False)

		with self.subTest(msg='self._tempArtifactualLinkageMatrix does not exist'):
			badDataset = copy.deepcopy(self.msData)
			delattr(badDataset, '_tempArtifactualLinkageMatrix')
			self.assertEqual(badDataset.validateObject(verbose=False, raiseError=False, raiseWarning=False), {'Dataset': True, 'BasicMSDataset': False, 'QC': False, 'sampleMetadata': False})
			self.assertRaises(AttributeError, badDataset.validateObject, verbose=False, raiseError=True, raiseWarning=False)

		with self.subTest(msg='if self._tempArtifactualLinkageMatrix is not a pandas.DataFrame'):
			badDataset = copy.deepcopy(self.msData)
			badDataset._tempArtifactualLinkageMatrix = 'not a pandas.DataFrame'
			self.assertEqual(badDataset.validateObject(verbose=False, raiseError=False, raiseWarning=False), {'Dataset': True, 'BasicMSDataset': False, 'QC': False, 'sampleMetadata': False})
			self.assertRaises(TypeError, badDataset.validateObject, verbose=False, raiseError=True, raiseWarning=False)

		with self.subTest(msg='self.fileName does not exist'):
			badDataset = copy.deepcopy(self.msData)
			delattr(badDataset, 'fileName')
			self.assertEqual(badDataset.validateObject(verbose=False, raiseError=False, raiseWarning=False), {'Dataset': True, 'BasicMSDataset': False, 'QC': False, 'sampleMetadata': False})
			self.assertRaises(AttributeError, badDataset.validateObject, verbose=False, raiseError=True, raiseWarning=False)

		with self.subTest(msg='if self.fileName is not a str'):
			badDataset = copy.deepcopy(self.msData)
			badDataset.fileName = 5.
			self.assertEqual(badDataset.validateObject(verbose=False, raiseError=False, raiseWarning=False), {'Dataset': True, 'BasicMSDataset': False, 'QC': False, 'sampleMetadata': False})
			self.assertRaises(TypeError, badDataset.validateObject, verbose=False, raiseError=True, raiseWarning=False)

		with self.subTest(msg='self.filePath does not exist'):
			badDataset = copy.deepcopy(self.msData)
			delattr(badDataset, 'filePath')
			self.assertEqual(badDataset.validateObject(verbose=False, raiseError=False, raiseWarning=False), {'Dataset': True, 'BasicMSDataset': False, 'QC': False, 'sampleMetadata': False})
			self.assertRaises(AttributeError, badDataset.validateObject, verbose=False, raiseError=True, raiseWarning=False)

		with self.subTest(msg='if self.filePath is not a str'):
			badDataset = copy.deepcopy(self.msData)
			badDataset.filePath = 5.
			self.assertEqual(badDataset.validateObject(verbose=False, raiseError=False, raiseWarning=False), {'Dataset': True, 'BasicMSDataset': False, 'QC': False, 'sampleMetadata': False})
			self.assertRaises(TypeError, badDataset.validateObject, verbose=False, raiseError=True, raiseWarning=False)

		with self.subTest(msg='if self.sampleMetadata does not have the same number of samples as self._intensityData'):
			badDataset = copy.deepcopy(self.msData)
			badDataset.sampleMetadata.drop([0], axis=0, inplace=True)
			self.assertEqual(badDataset.validateObject(verbose=False, raiseError=False, raiseWarning=False), {'Dataset': True, 'BasicMSDataset': False, 'QC': False, 'sampleMetadata': False})
			self.assertRaises(ValueError, badDataset.validateObject, verbose=False, raiseError=True, raiseWarning=False)

		with self.subTest(msg='if self.sampleMetadata[\'Sample File Name\'] is not str'):
			badDataset = copy.deepcopy(self.msData)
			badDataset.sampleMetadata['Sample File Name'] = 5.
			self.assertEqual(badDataset.validateObject(verbose=False, raiseError=False, raiseWarning=False), {'Dataset': True, 'BasicMSDataset': False, 'QC': False, 'sampleMetadata': False})
			self.assertRaises(TypeError, badDataset.validateObject, verbose=False, raiseError=True, raiseWarning=False)

		with self.subTest(msg='if self.sampleMetadata[\'AssayRole\'] is not an enum \'AssayRole\''):
			badDataset = copy.deepcopy(self.msData)
			badDataset.sampleMetadata['AssayRole'] = 5.
			self.assertEqual(badDataset.validateObject(verbose=False, raiseError=False, raiseWarning=False), {'Dataset': True, 'BasicMSDataset': True, 'QC': False, 'sampleMetadata': False})
			self.assertRaises(TypeError, badDataset.validateObject, verbose=False, raiseError=True, raiseWarning=False)

		with self.subTest(msg='if self.sampleMetadata[\'SampleType\'] is not an enum \'SampleType\''):
			badDataset = copy.deepcopy(self.msData)
			badDataset.sampleMetadata['SampleType'] = 5.
			self.assertEqual(badDataset.validateObject(verbose=False, raiseError=False, raiseWarning=False), {'Dataset': True, 'BasicMSDataset': True, 'QC': False, 'sampleMetadata': False})
			self.assertRaises(TypeError, badDataset.validateObject, verbose=False, raiseError=True, raiseWarning=False)

		with self.subTest(msg='if self.sampleMetadata[\'Dilution\'] is not an int or float'):
			badDataset = copy.deepcopy(self.msData)
			badDataset.sampleMetadata['Dilution'] = 'not an int or float'
			self.assertEqual(badDataset.validateObject(verbose=False, raiseError=False, raiseWarning=False), {'Dataset': True, 'BasicMSDataset': True, 'QC': False, 'sampleMetadata': False})
			self.assertRaises(TypeError, badDataset.validateObject, verbose=False, raiseError=True, raiseWarning=False)

		with self.subTest(msg='if self.sampleMetadata[\'Batch\'] is not an int or float'):
			badDataset = copy.deepcopy(self.msData)
			badDataset.sampleMetadata['Batch'] = 'not an int or float'
			self.assertEqual(badDataset.validateObject(verbose=False, raiseError=False, raiseWarning=False), {'Dataset': True, 'BasicMSDataset': True, 'QC': False, 'sampleMetadata': False})
			self.assertRaises(TypeError, badDataset.validateObject, verbose=False, raiseError=True, raiseWarning=False)

		with self.subTest(msg='if self.sampleMetadata[\'Correction Batch\'] is not an int or float'):
			badDataset = copy.deepcopy(self.msData)
			badDataset.sampleMetadata['Correction Batch'] = 'not an int or float'
			self.assertEqual(badDataset.validateObject(verbose=False, raiseError=False, raiseWarning=False), {'Dataset': True, 'BasicMSDataset': True, 'QC': False, 'sampleMetadata': False})
			self.assertRaises(TypeError, badDataset.validateObject, verbose=False, raiseError=True, raiseWarning=False)

		with self.subTest(msg='if self.sampleMetadata[\'Run Order\'] is not an int'):
			badDataset = copy.deepcopy(self.msData)
			badDataset.sampleMetadata['Run Order'] = 'not an int'
			self.assertEqual(badDataset.validateObject(verbose=False, raiseError=False, raiseWarning=False), {'Dataset': True, 'BasicMSDataset': True, 'QC': False, 'sampleMetadata': False})
			self.assertRaises(TypeError, badDataset.validateObject, verbose=False, raiseError=True, raiseWarning=False)

		with self.subTest(msg='if self.sampleMetadata[\'Acquired Time\'] is not a datetime'):
			badDataset = copy.deepcopy(self.msData)
			badDataset.sampleMetadata['Acquired Time'] = 5.
			self.assertEqual(badDataset.validateObject(verbose=False, raiseError=False, raiseWarning=False), {'Dataset': True, 'BasicMSDataset': True, 'QC': False, 'sampleMetadata': False})
			self.assertRaises(TypeError, badDataset.validateObject, verbose=False, raiseError=True, raiseWarning=False)

		with self.subTest(msg='if self.sampleMetadata[\'Sample Base Name\'] is not str'):
			badDataset = copy.deepcopy(self.msData)
			badDataset.sampleMetadata['Sample Base Name'] = 5.
			self.assertEqual(badDataset.validateObject(verbose=False, raiseError=False, raiseWarning=False), {'Dataset': True, 'BasicMSDataset': True, 'QC': False, 'sampleMetadata': False})
			self.assertRaises(TypeError, badDataset.validateObject, verbose=False, raiseError=True, raiseWarning=False)

		with self.subTest(msg='if self.sampleMetadata does not have a Matrix column'):
			badDataset = copy.deepcopy(self.msData)
			badDataset.sampleMetadata.drop(['Matrix'], axis=1, inplace=True)
			self.assertEqual(badDataset.validateObject(verbose=False, raiseError=False, raiseWarning=False), {'Dataset': True, 'BasicMSDataset': True, 'QC': True, 'sampleMetadata': False})
			self.assertRaises(LookupError, badDataset.validateObject, verbose=False, raiseError=True, raiseWarning=False)

		with self.subTest(msg='if self.sampleMetadata[\'Matrix\'] is not str'):
			badDataset = copy.deepcopy(self.msData)
			badDataset.sampleMetadata['Matrix'] = 5.
			self.assertEqual(badDataset.validateObject(verbose=False, raiseError=False, raiseWarning=False), {'Dataset': True, 'BasicMSDataset': True, 'QC': True, 'sampleMetadata': False})
			self.assertRaises(TypeError, badDataset.validateObject, verbose=False, raiseError=True, raiseWarning=False)

		with self.subTest(msg='if self.sampleMetadata does not have a Subject ID column'):
			badDataset = copy.deepcopy(self.msData)
			badDataset.sampleMetadata.drop(['Subject ID'], axis=1, inplace=True)
			self.assertEqual(badDataset.validateObject(verbose=False, raiseError=False, raiseWarning=False), {'Dataset': True, 'BasicMSDataset': True, 'QC': True, 'sampleMetadata': False})
			self.assertRaises(LookupError, badDataset.validateObject, verbose=False, raiseError=True, raiseWarning=False)

		with self.subTest(msg='if self.sampleMetadata[\'Subject ID\'] is not str'):
			badDataset = copy.deepcopy(self.msData)
			badDataset.sampleMetadata['Subject ID'] = 5.
			self.assertEqual(badDataset.validateObject(verbose=False, raiseError=False, raiseWarning=False), {'Dataset': True, 'BasicMSDataset': True, 'QC': True, 'sampleMetadata': False})
			self.assertRaises(TypeError, badDataset.validateObject, verbose=False, raiseError=True, raiseWarning=False)

		with self.subTest(msg='if self.sampleMetadata[\'Sample ID\'] is not str'):
			badDataset = copy.deepcopy(self.msData)
			badDataset.sampleMetadata['Sample ID'] = 5.
			self.assertEqual(badDataset.validateObject(verbose=False, raiseError=False, raiseWarning=False), {'Dataset': True, 'BasicMSDataset': True, 'QC': True, 'sampleMetadata': False})
			self.assertRaises(TypeError, badDataset.validateObject, verbose=False, raiseError=True, raiseWarning=False)

		with self.subTest(msg='if self.featureMetadata does not have the same number of samples as self._intensityData'):
			badDataset = copy.deepcopy(self.msData)
			badDataset.featureMetadata.drop([0], axis=0, inplace=True)
			self.assertEqual(badDataset.validateObject(verbose=False, raiseError=False, raiseWarning=False), {'Dataset': True, 'BasicMSDataset': False, 'QC': False, 'sampleMetadata': False})
			self.assertRaises(ValueError, badDataset.validateObject, verbose=False, raiseError=True, raiseWarning=False)

		with self.subTest(msg='if self.featureMetadata[\'Feature Name\'] is not a str'):
			badDataset = copy.deepcopy(self.msData)
			badDataset.featureMetadata['Feature Name'] = 5.
			self.assertEqual(badDataset.validateObject(verbose=False, raiseError=False, raiseWarning=False), {'Dataset': True, 'BasicMSDataset': False, 'QC': False, 'sampleMetadata': False})
			self.assertRaises(TypeError, badDataset.validateObject, verbose=False, raiseError=True, raiseWarning=False)

		with self.subTest(msg='if self.featureMetadata[\'Feature Name\'] is not unique'):
			badDataset = copy.deepcopy(self.msData)
			badDataset.featureMetadata['Feature Name'] = ['Feature1','Feature1','Feature1']
			self.assertEqual(badDataset.validateObject(verbose=False, raiseError=False, raiseWarning=False), {'Dataset': True, 'BasicMSDataset': False, 'QC': False, 'sampleMetadata': False})
			self.assertRaises(ValueError, badDataset.validateObject, verbose=False, raiseError=True, raiseWarning=False)

		with self.subTest(msg='if self.featureMetadata does not have a m/z column'):
			badDataset = copy.deepcopy(self.msData)
			badDataset.featureMetadata.drop(['m/z'], axis=1, inplace=True)
			self.assertEqual(badDataset.validateObject(verbose=False, raiseError=False, raiseWarning=False), {'Dataset': True, 'BasicMSDataset': False, 'QC': False, 'sampleMetadata': False})
			self.assertRaises(LookupError, badDataset.validateObject, verbose=False, raiseError=True, raiseWarning=False)

		with self.subTest(msg='if self.featureMetadata[\'m/z\'] is not an int or float'):
			badDataset = copy.deepcopy(self.msData)
			badDataset.featureMetadata['m/z'] = 'not an int or float'
			self.assertEqual(badDataset.validateObject(verbose=False, raiseError=False, raiseWarning=False), {'Dataset': True, 'BasicMSDataset': False, 'QC': False, 'sampleMetadata': False})
			self.assertRaises(TypeError, badDataset.validateObject, verbose=False, raiseError=True, raiseWarning=False)

		with self.subTest(msg='if self.featureMetadata does not have a Retention Time column'):
			badDataset = copy.deepcopy(self.msData)
			badDataset.featureMetadata.drop(['Retention Time'], axis=1, inplace=True)
			self.assertEqual(badDataset.validateObject(verbose=False, raiseError=False, raiseWarning=False), {'Dataset': True, 'BasicMSDataset': False, 'QC': False, 'sampleMetadata': False})
			self.assertRaises(LookupError, badDataset.validateObject, verbose=False, raiseError=True, raiseWarning=False)

		with self.subTest(msg='if self.featureMetadata[\'Retention Time\'] is not an int or float'):
			badDataset = copy.deepcopy(self.msData)
			badDataset.featureMetadata['Retention Time'] = 'not an int or float'
			self.assertEqual(badDataset.validateObject(verbose=False, raiseError=False, raiseWarning=False), {'Dataset': True, 'BasicMSDataset': False, 'QC': False, 'sampleMetadata': False})
			self.assertRaises(TypeError, badDataset.validateObject, verbose=False, raiseError=True, raiseWarning=False)

		with self.subTest(msg='if self.sampleMask has not been initialised'):
			badDataset = copy.deepcopy(self.msData)
			badDataset.sampleMask = numpy.array(False, dtype=bool)
			self.assertEqual(badDataset.validateObject(verbose=False, raiseError=False, raiseWarning=False), {'Dataset': True, 'BasicMSDataset': False, 'QC': False, 'sampleMetadata': False})
			self.assertRaises(ValueError, badDataset.validateObject, verbose=False, raiseError=True, raiseWarning=False)

		with self.subTest(msg='if self.sampleMask does not have the same number of samples as self._intensityData'):
			badDataset = copy.deepcopy(self.msData)
			badDataset.sampleMask = numpy.squeeze(numpy.ones([5, 1], dtype=bool), axis=1)
			self.assertEqual(badDataset.validateObject(verbose=False, raiseError=False, raiseWarning=False), {'Dataset': True, 'BasicMSDataset': False, 'QC': False, 'sampleMetadata': False})
			self.assertRaises(ValueError, badDataset.validateObject, verbose=False, raiseError=True, raiseWarning=False)

		with self.subTest(msg='if self.featureMask has not been initialised'):
			badDataset = copy.deepcopy(self.msData)
			badDataset.featureMask = numpy.array(False, dtype=bool)
			self.assertEqual(badDataset.validateObject(verbose=False, raiseError=False, raiseWarning=False), {'Dataset': True, 'BasicMSDataset': False, 'QC': False, 'sampleMetadata': False})
			self.assertRaises(ValueError, badDataset.validateObject, verbose=False, raiseError=True, raiseWarning=False)

		with self.subTest(msg='if self.featureMask does not have the same number of samples as self._intensityData'):
			badDataset = copy.deepcopy(self.msData)
			badDataset.featureMask = numpy.squeeze(numpy.ones([5, 1], dtype=bool), axis=1)
			self.assertEqual(badDataset.validateObject(verbose=False, raiseError=False, raiseWarning=False), {'Dataset': True, 'BasicMSDataset': False, 'QC': False, 'sampleMetadata': False})
			self.assertRaises(ValueError, badDataset.validateObject, verbose=False, raiseError=True, raiseWarning=False)


class test_msdataset_batch_inference(unittest.TestCase):
	"""
	Check batches are generated and amended correctly
	"""

	def setUp(self):
		self.msData = nPYc.MSDataset('', fileType='empty')

		self.msData.sampleMetadata['Sample File Name'] = ['Test_RPOS_ToF04_B1S1_SR',
														'Test_RPOS_ToF04_B1S2_SR',
														'Test_RPOS_ToF04_B1S3_SR',
														'Test_RPOS_ToF04_B1S4_SR',
														'Test_RPOS_ToF04_B1S5_SR',
														'Test_RPOS_ToF04_P1W01',
														'Test_RPOS_ToF04_P1W02_SR',
														'Test_RPOS_ToF04_P1W03',
														'Test_RPOS_ToF04_B1E1_SR',
														'Test_RPOS_ToF04_B1E2_SR',
														'Test_RPOS_ToF04_B1E3_SR',
														'Test_RPOS_ToF04_B1E4_SR',
														'Test_RPOS_ToF04_B1E5_SR',
														'Test_RPOS_ToF04_B2S1_SR',
														'Test_RPOS_ToF04_B2S2_SR',
														'Test_RPOS_ToF04_B2S3_SR',
														'Test_RPOS_ToF04_B2S4_SR',
														'Test_RPOS_ToF04_B2S5_SR',
														'Test_RPOS_ToF04_P2W01',
														'Test_RPOS_ToF04_P2W02_SR',
														'Test_RPOS_ToF04_P3W03',
														'Test_RPOS_ToF04_B2S1_SR_2',
														'Test_RPOS_ToF04_B2S2_SR_2',
														'Test_RPOS_ToF04_B2S3_SR_2',
														'Test_RPOS_ToF04_B2S4_SR_2',
														'Test_RPOS_ToF04_B2S5_SR_2',
														'Test_RPOS_ToF04_P3W03_b',
														'Test_RPOS_ToF04_B2E1_SR',
														'Test_RPOS_ToF04_B2E2_SR',
														'Test_RPOS_ToF04_B2E3_SR',
														'Test_RPOS_ToF04_B2E4_SR',
														'Test_RPOS_ToF04_B2E5_SR',
														'Test_RPOS_ToF04_B2SRD1']

		self.msData.addSampleInfo(descriptionFormat='Filenames')
		self.msData.sampleMetadata['Run Order'] = self.msData.sampleMetadata.index + 1


	def test_fillbatches_correctionbatch(self):

		self.msData._fillBatches()

		correctionBatch = pandas.Series([1.0, 1.0, 1.0, 1.0, 1.0, 1.0, 1.0, 1.0, 1.0, 1.0, 1.0, 1.0,
										1.0, 2.0, 2.0, 2.0, 2.0, 2.0, 2.0, 2.0, 2.0, 3.0, 3.0, 3.0,
										3.0, 3.0, 3.0, 3.0, 3.0, 3.0, 3.0, 3.0, numpy.nan],
										name='Correction Batch',
										dtype='float')

		assert_series_equal(self.msData.sampleMetadata['Correction Batch'], correctionBatch)


	def test_fillbatches_warns(self):

		self.msData.sampleMetadata.drop('Run Order', axis=1, inplace=True)

		self.assertWarnsRegex(UserWarning, 'Unable to infer batches without run order, skipping\.', self.msData._fillBatches)


	def test_amendbatches(self):
		"""

		"""

		self.msData._fillBatches()

		self.msData.amendBatches(20)

		correctionBatch = pandas.Series([1.0, 1.0, 1.0, 1.0, 1.0, 1.0, 1.0, 1.0, 1.0, 1.0, 1.0, 1.0,
										1.0, 2.0, 2.0, 2.0, 2.0, 2.0, 2.0, 3.0, 3.0, 4.0, 4.0, 4.0,
										4.0, 4.0, 4.0, 4.0, 4.0, 4.0, 4.0, 4.0, numpy.nan],
										name='Correction Batch',
										dtype='float')

		assert_series_equal(self.msData.sampleMetadata['Correction Batch'], correctionBatch)


	def test_msdataset_addsampleinfo_batches(self):

		self.msData.addSampleInfo(descriptionFormat='Batches')

		correctionBatch = pandas.Series([1.0, 1.0, 1.0, 1.0, 1.0, 1.0, 1.0, 1.0, 1.0, 1.0, 1.0, 1.0,
										1.0, 2.0, 2.0, 2.0, 2.0, 2.0, 2.0, 2.0, 2.0, 3.0, 3.0, 3.0,
										3.0, 3.0, 3.0, 3.0, 3.0, 3.0, 3.0, 3.0, numpy.nan],
										name='Correction Batch',
										dtype='float')

		assert_series_equal(self.msData.sampleMetadata['Correction Batch'], correctionBatch)


class test_msdataset_import_undefined(unittest.TestCase):
	"""
	Test we raise an error when passing an fileType we don't understand.
	"""
	def test_raise_notimplemented(self):
		self.assertRaises(NotImplementedError, nPYc.MSDataset, os.path.join('nopath'), fileType='Unknown filetype')


class test_msdataset_import_QI(unittest.TestCase):
	"""
	Test import from QI csv files
	"""

	def setUp(self):

		self.msData = nPYc.MSDataset(os.path.join('..','..','npc-standard-project','Derived_Data','UnitTest1_PCSOP.069_QI.csv'), fileType='QI')

		self.msData.addSampleInfo(descriptionFormat='Filenames')


	def test_dimensions(self):

		self.assertEqual((self.msData.noSamples, self.msData.noFeatures), (115, 4))


	def test_samples(self):

		samples = pandas.Series(['UnitTest1_LPOS_ToF02_B1SRD01', 'UnitTest1_LPOS_ToF02_B1SRD02',
								'UnitTest1_LPOS_ToF02_B1SRD03', 'UnitTest1_LPOS_ToF02_B1SRD04',
								'UnitTest1_LPOS_ToF02_B1SRD05', 'UnitTest1_LPOS_ToF02_B1SRD06',
								'UnitTest1_LPOS_ToF02_B1SRD07', 'UnitTest1_LPOS_ToF02_B1SRD08',
								'UnitTest1_LPOS_ToF02_B1SRD09', 'UnitTest1_LPOS_ToF02_B1SRD10',
								'UnitTest1_LPOS_ToF02_B1SRD11', 'UnitTest1_LPOS_ToF02_B1SRD12',
								'UnitTest1_LPOS_ToF02_B1SRD13', 'UnitTest1_LPOS_ToF02_B1SRD14',
								'UnitTest1_LPOS_ToF02_B1SRD15', 'UnitTest1_LPOS_ToF02_B1SRD16',
								'UnitTest1_LPOS_ToF02_B1SRD17', 'UnitTest1_LPOS_ToF02_B1SRD18',
								'UnitTest1_LPOS_ToF02_B1SRD19', 'UnitTest1_LPOS_ToF02_B1SRD20',
								'UnitTest1_LPOS_ToF02_B1SRD21', 'UnitTest1_LPOS_ToF02_B1SRD22',
								'UnitTest1_LPOS_ToF02_B1SRD23', 'UnitTest1_LPOS_ToF02_B1SRD24',
								'UnitTest1_LPOS_ToF02_B1SRD25', 'UnitTest1_LPOS_ToF02_B1SRD26',
								'UnitTest1_LPOS_ToF02_B1SRD27', 'UnitTest1_LPOS_ToF02_B1SRD28',
								'UnitTest1_LPOS_ToF02_B1SRD29', 'UnitTest1_LPOS_ToF02_B1SRD30',
								'UnitTest1_LPOS_ToF02_B1SRD31', 'UnitTest1_LPOS_ToF02_B1SRD32',
								'UnitTest1_LPOS_ToF02_B1SRD33', 'UnitTest1_LPOS_ToF02_B1SRD34',
								'UnitTest1_LPOS_ToF02_B1SRD35', 'UnitTest1_LPOS_ToF02_B1SRD36',
								'UnitTest1_LPOS_ToF02_B1SRD37', 'UnitTest1_LPOS_ToF02_B1SRD38',
								'UnitTest1_LPOS_ToF02_B1SRD39', 'UnitTest1_LPOS_ToF02_B1SRD40',
								'UnitTest1_LPOS_ToF02_B1SRD41', 'UnitTest1_LPOS_ToF02_B1SRD42',
								'UnitTest1_LPOS_ToF02_B1SRD43', 'UnitTest1_LPOS_ToF02_B1SRD44',
								'UnitTest1_LPOS_ToF02_B1SRD45', 'UnitTest1_LPOS_ToF02_B1SRD46',
								'UnitTest1_LPOS_ToF02_B1SRD47', 'UnitTest1_LPOS_ToF02_B1SRD48',
								'UnitTest1_LPOS_ToF02_B1SRD49', 'UnitTest1_LPOS_ToF02_B1SRD50',
								'UnitTest1_LPOS_ToF02_B1SRD51', 'UnitTest1_LPOS_ToF02_B1SRD52',
								'UnitTest1_LPOS_ToF02_B1SRD53', 'UnitTest1_LPOS_ToF02_B1SRD54',
								'UnitTest1_LPOS_ToF02_B1SRD55', 'UnitTest1_LPOS_ToF02_B1SRD56',
								'UnitTest1_LPOS_ToF02_B1SRD57', 'UnitTest1_LPOS_ToF02_B1SRD58',
								'UnitTest1_LPOS_ToF02_B1SRD59', 'UnitTest1_LPOS_ToF02_B1SRD60',
								'UnitTest1_LPOS_ToF02_B1SRD61', 'UnitTest1_LPOS_ToF02_B1SRD62',
								'UnitTest1_LPOS_ToF02_B1SRD63', 'UnitTest1_LPOS_ToF02_B1SRD64',
								'UnitTest1_LPOS_ToF02_B1SRD65', 'UnitTest1_LPOS_ToF02_B1SRD66',
								'UnitTest1_LPOS_ToF02_B1SRD67', 'UnitTest1_LPOS_ToF02_B1SRD68',
								'UnitTest1_LPOS_ToF02_B1SRD69', 'UnitTest1_LPOS_ToF02_B1SRD70',
								'UnitTest1_LPOS_ToF02_B1SRD71', 'UnitTest1_LPOS_ToF02_B1SRD72',
								'UnitTest1_LPOS_ToF02_B1SRD73', 'UnitTest1_LPOS_ToF02_B1SRD74',
								'UnitTest1_LPOS_ToF02_B1SRD75', 'UnitTest1_LPOS_ToF02_B1SRD76',
								'UnitTest1_LPOS_ToF02_B1SRD77', 'UnitTest1_LPOS_ToF02_B1SRD78',
								'UnitTest1_LPOS_ToF02_B1SRD79', 'UnitTest1_LPOS_ToF02_B1SRD80',
								'UnitTest1_LPOS_ToF02_B1SRD81', 'UnitTest1_LPOS_ToF02_B1SRD82',
								'UnitTest1_LPOS_ToF02_B1SRD83', 'UnitTest1_LPOS_ToF02_B1SRD84',
								'UnitTest1_LPOS_ToF02_B1SRD85', 'UnitTest1_LPOS_ToF02_B1SRD86',
								'UnitTest1_LPOS_ToF02_B1SRD87', 'UnitTest1_LPOS_ToF02_B1SRD88',
								'UnitTest1_LPOS_ToF02_B1SRD89', 'UnitTest1_LPOS_ToF02_B1SRD90',
								'UnitTest1_LPOS_ToF02_B1SRD91', 'UnitTest1_LPOS_ToF02_B1SRD92',
								'UnitTest1_LPOS_ToF02_Blank01', 'UnitTest1_LPOS_ToF02_Blank02',
								'UnitTest1_LPOS_ToF02_B1E1_SR', 'UnitTest1_LPOS_ToF02_B1E2_SR',
								'UnitTest1_LPOS_ToF02_B1E3_SR', 'UnitTest1_LPOS_ToF02_B1E4_SR',
								'UnitTest1_LPOS_ToF02_B1E5_SR', 'UnitTest1_LPOS_ToF02_B1S1_SR',
								'UnitTest1_LPOS_ToF02_B1S2_SR', 'UnitTest1_LPOS_ToF02_B1S3_SR',
								'UnitTest1_LPOS_ToF02_B1S4_SR', 'UnitTest1_LPOS_ToF02_B1S5_SR',
								'UnitTest1_LPOS_ToF02_S1W01', 'UnitTest1_LPOS_ToF02_S1W02',
								'UnitTest1_LPOS_ToF02_S1W03', 'UnitTest1_LPOS_ToF02_S1W04',
								'UnitTest1_LPOS_ToF02_S1W05', 'UnitTest1_LPOS_ToF02_S1W06',
								'UnitTest1_LPOS_ToF02_S1W07', 'UnitTest1_LPOS_ToF02_S1W08_x',
								'UnitTest1_LPOS_ToF02_S1W11_LTR', 'UnitTest1_LPOS_ToF02_S1W12_SR',
								'UnitTest1_LPOS_ToF02_ERROR'],
								name='Sample File Name',
								dtype=str)

		assert_series_equal(self.msData.sampleMetadata['Sample File Name'], samples)


	def test_featuremetadata_import(self):

		with self.subTest(msg='Checking Feature Names'):
			features = pandas.Series(['3.17_262.0378m/z',
									'3.17_293.1812m/z',
									'3.17_145.0686m/z',
									'3.17_258.1033m/z'],
									name='Feature Name',
									dtype='str')

			assert_series_equal(self.msData.featureMetadata['Feature Name'], features)

		with self.subTest(msg='Checking Peak Widths'):
			peakWidth = pandas.Series([0.03931667,
									0.01403333,
									0.01683333,
									0.01683333],
									name='Peak Width',
									dtype='float')

			assert_series_equal(self.msData.featureMetadata['Peak Width'], peakWidth)

		with self.subTest(msg='Checking m/z'):
			mz = pandas.Series([262.0378339,
							293.1811941,
							145.0686347,
							258.1033447],
							name='m/z',
							dtype='float')

			assert_series_equal(self.msData.featureMetadata['m/z'], mz)

		with self.subTest(msg='Checking Retention Time'):
			rt = pandas.Series([3.17485,
							3.17485,
							3.17485,
							3.17485],
							name='Retention Time',
							dtype='float')

			assert_series_equal(self.msData.featureMetadata['Retention Time'], rt)

		with self.subTest(msg='Checking Isotope Distribution'):
			isotope = pandas.Series(['100 - 36.9',
									'100 - 11.9',
									'100 - 8.69',
									'100 - 73.4'],
							name='Isotope Distribution',
							dtype='str')

			assert_series_equal(self.msData.featureMetadata['Isotope Distribution'], isotope)


	def test_dilutionlevels(self):

		dilution = pandas.Series([1., 1., 1., 1., 1., 1., 1., 1., 1., 1., 10., 10., 10., 10., 10., 10., 10., 10., 10., 10., 20., 20., 20., 20., 20.,
								40., 40., 40., 60., 60., 60., 80., 80., 80., 80., 80., 100., 100., 100., 100., 100., 100., 100., 100., 100., 100.,
								1., 1., 1., 1., 1., 1., 1., 1., 1., 1., 10., 10., 10., 10., 10., 10., 10., 10., 10., 10., 20., 20., 20., 20., 20.,
								40., 40., 40., 60., 60., 60., 80., 80., 80., 80., 80., 100., 100., 100., 100., 100., 100., 100., 100., 100., 100.,
								numpy.nan, numpy.nan, numpy.nan, numpy.nan, numpy.nan, numpy.nan, numpy.nan, numpy.nan, numpy.nan, numpy.nan, numpy.nan, numpy.nan,
								numpy.nan, numpy.nan, numpy.nan, numpy.nan, numpy.nan, numpy.nan, numpy.nan, numpy.nan, numpy.nan, numpy.nan, numpy.nan],
								name='Dilution',
								dtype='float')

		assert_series_equal(self.msData.sampleMetadata['Dilution'], dilution)


	def test_feature_correlation(self):

		self.msData.addSampleInfo(descriptionFormat='Raw Data', filePath=os.path.join('..','..','npc-standard-project','Raw_Data'))
		self.msData.addSampleInfo(descriptionFormat='Batches')

		with self.subTest(msg='Testing Pearson correlations'):
			correlations = numpy.array([0.99999997, 0.32017508, 1., -0.0693418])

			numpy.testing.assert_array_almost_equal(self.msData.correlationToDilution, correlations)

		with self.subTest(msg='Testing Spearman correlations'):
			correlations = numpy.array([0.9992837, 0.34708745, 1., -0.038844])

			self.msData.Attributes['corrMethod'] = 'spearman'

			numpy.testing.assert_array_almost_equal(self.msData.correlationToDilution, correlations)


	def test_variabletype(self):

		self.assertEqual(self.msData.VariableType, nPYc.enumerations.VariableType.Discrete)


class test_msdataset_import_xcms(unittest.TestCase):
	"""
	Test import from XCMS csv files
	"""

	def setUp(self):

		self.msData = nPYc.MSDataset(os.path.join('..','..','npc-standard-project','Derived_Data','UnitTest1_PCSOP.069_xcms.csv'), fileType='XCMS', noFeatureParams=9)
		self.msData_PeakTable = nPYc.MSDataset(os.path.join('..','..','npc-standard-project','Derived_Data','UnitTest1_PCSOP.069_xcms_peakTable.csv'), fileType='XCMS', noFeatureParams=8)

		self.msData.addSampleInfo(descriptionFormat='Filenames')
		self.msData_PeakTable.addSampleInfo(descriptionFormat='Filenames')


	def test_dimensions(self):

		self.assertEqual((self.msData.noSamples, self.msData.noFeatures), (111, 4))
		self.assertEqual((self.msData_PeakTable.noSamples, self.msData_PeakTable.noFeatures), (111, 4))


	def test_samples(self):

		samples = pandas.Series(['UnitTest1_LPOS_ToF02_B1SRD01', 'UnitTest1_LPOS_ToF02_B1SRD02',
								'UnitTest1_LPOS_ToF02_B1SRD03', 'UnitTest1_LPOS_ToF02_B1SRD04',
								'UnitTest1_LPOS_ToF02_B1SRD05', 'UnitTest1_LPOS_ToF02_B1SRD06',
								'UnitTest1_LPOS_ToF02_B1SRD07', 'UnitTest1_LPOS_ToF02_B1SRD08',
								'UnitTest1_LPOS_ToF02_B1SRD09', 'UnitTest1_LPOS_ToF02_B1SRD10',
								'UnitTest1_LPOS_ToF02_B1SRD11', 'UnitTest1_LPOS_ToF02_B1SRD12',
								'UnitTest1_LPOS_ToF02_B1SRD13', 'UnitTest1_LPOS_ToF02_B1SRD14',
								'UnitTest1_LPOS_ToF02_B1SRD15', 'UnitTest1_LPOS_ToF02_B1SRD16',
								'UnitTest1_LPOS_ToF02_B1SRD17', 'UnitTest1_LPOS_ToF02_B1SRD18',
								'UnitTest1_LPOS_ToF02_B1SRD19', 'UnitTest1_LPOS_ToF02_B1SRD20',
								'UnitTest1_LPOS_ToF02_B1SRD21', 'UnitTest1_LPOS_ToF02_B1SRD22',
								'UnitTest1_LPOS_ToF02_B1SRD23', 'UnitTest1_LPOS_ToF02_B1SRD24',
								'UnitTest1_LPOS_ToF02_B1SRD25', 'UnitTest1_LPOS_ToF02_B1SRD26',
								'UnitTest1_LPOS_ToF02_B1SRD27', 'UnitTest1_LPOS_ToF02_B1SRD28',
								'UnitTest1_LPOS_ToF02_B1SRD29', 'UnitTest1_LPOS_ToF02_B1SRD30',
								'UnitTest1_LPOS_ToF02_B1SRD31', 'UnitTest1_LPOS_ToF02_B1SRD32',
								'UnitTest1_LPOS_ToF02_B1SRD33', 'UnitTest1_LPOS_ToF02_B1SRD34',
								'UnitTest1_LPOS_ToF02_B1SRD35', 'UnitTest1_LPOS_ToF02_B1SRD36',
								'UnitTest1_LPOS_ToF02_B1SRD37', 'UnitTest1_LPOS_ToF02_B1SRD38',
								'UnitTest1_LPOS_ToF02_B1SRD39', 'UnitTest1_LPOS_ToF02_B1SRD40',
								'UnitTest1_LPOS_ToF02_B1SRD41', 'UnitTest1_LPOS_ToF02_B1SRD42',
								'UnitTest1_LPOS_ToF02_B1SRD43', 'UnitTest1_LPOS_ToF02_B1SRD44',
								'UnitTest1_LPOS_ToF02_B1SRD45', 'UnitTest1_LPOS_ToF02_B1SRD46',
								'UnitTest1_LPOS_ToF02_B1SRD47', 'UnitTest1_LPOS_ToF02_B1SRD48',
								'UnitTest1_LPOS_ToF02_B1SRD49', 'UnitTest1_LPOS_ToF02_B1SRD50',
								'UnitTest1_LPOS_ToF02_B1SRD51', 'UnitTest1_LPOS_ToF02_B1SRD52',
								'UnitTest1_LPOS_ToF02_B1SRD53', 'UnitTest1_LPOS_ToF02_B1SRD54',
								'UnitTest1_LPOS_ToF02_B1SRD55', 'UnitTest1_LPOS_ToF02_B1SRD56',
								'UnitTest1_LPOS_ToF02_B1SRD57', 'UnitTest1_LPOS_ToF02_B1SRD58',
								'UnitTest1_LPOS_ToF02_B1SRD59', 'UnitTest1_LPOS_ToF02_B1SRD60',
								'UnitTest1_LPOS_ToF02_B1SRD61', 'UnitTest1_LPOS_ToF02_B1SRD62',
								'UnitTest1_LPOS_ToF02_B1SRD63', 'UnitTest1_LPOS_ToF02_B1SRD64',
								'UnitTest1_LPOS_ToF02_B1SRD65', 'UnitTest1_LPOS_ToF02_B1SRD66',
								'UnitTest1_LPOS_ToF02_B1SRD67', 'UnitTest1_LPOS_ToF02_B1SRD68',
								'UnitTest1_LPOS_ToF02_B1SRD69', 'UnitTest1_LPOS_ToF02_B1SRD70',
								'UnitTest1_LPOS_ToF02_B1SRD71', 'UnitTest1_LPOS_ToF02_B1SRD72',
								'UnitTest1_LPOS_ToF02_B1SRD73', 'UnitTest1_LPOS_ToF02_B1SRD74',
								'UnitTest1_LPOS_ToF02_B1SRD75', 'UnitTest1_LPOS_ToF02_B1SRD76',
								'UnitTest1_LPOS_ToF02_B1SRD77', 'UnitTest1_LPOS_ToF02_B1SRD78',
								'UnitTest1_LPOS_ToF02_B1SRD79', 'UnitTest1_LPOS_ToF02_B1SRD80',
								'UnitTest1_LPOS_ToF02_B1SRD81', 'UnitTest1_LPOS_ToF02_B1SRD82',
								'UnitTest1_LPOS_ToF02_B1SRD83', 'UnitTest1_LPOS_ToF02_B1SRD84',
								'UnitTest1_LPOS_ToF02_B1SRD85', 'UnitTest1_LPOS_ToF02_B1SRD86',
								'UnitTest1_LPOS_ToF02_B1SRD87', 'UnitTest1_LPOS_ToF02_B1SRD88',
								'UnitTest1_LPOS_ToF02_B1SRD89', 'UnitTest1_LPOS_ToF02_B1SRD90',
								'UnitTest1_LPOS_ToF02_B1SRD91', 'UnitTest1_LPOS_ToF02_B1SRD92',
								'UnitTest1_LPOS_ToF02_B1E1_SR', 'UnitTest1_LPOS_ToF02_B1E2_SR',
								'UnitTest1_LPOS_ToF02_B1E3_SR', 'UnitTest1_LPOS_ToF02_B1E4_SR',
								'UnitTest1_LPOS_ToF02_B1E5_SR', 'UnitTest1_LPOS_ToF02_B1S1_SR',
								'UnitTest1_LPOS_ToF02_B1S2_SR', 'UnitTest1_LPOS_ToF02_B1S3_SR',
								'UnitTest1_LPOS_ToF02_B1S4_SR', 'UnitTest1_LPOS_ToF02_B1S5_SR',
								'UnitTest1_LPOS_ToF02_S1W01', 'UnitTest1_LPOS_ToF02_S1W02',
								'UnitTest1_LPOS_ToF02_S1W03', 'UnitTest1_LPOS_ToF02_S1W04',
								'UnitTest1_LPOS_ToF02_S1W05', 'UnitTest1_LPOS_ToF02_S1W06',
								'UnitTest1_LPOS_ToF02_S1W07', 'UnitTest1_LPOS_ToF02_S1W11_LTR',
								'UnitTest1_LPOS_ToF02_S1W12_SR'],
								name='Sample File Name',
								dtype=str)

		assert_series_equal(self.msData.sampleMetadata['Sample File Name'], samples)
		assert_series_equal(self.msData_PeakTable.sampleMetadata['Sample File Name'], samples)


	def test_featuremetadata_import(self):

		with self.subTest(msg='Checking Feature Names'):
			features = pandas.Series(['3.17_262.0378m/z',
									'3.17_293.1812m/z',
									'3.17_145.0686m/z',
									'3.17_258.1033m/z'],
									name='Feature Name',
									dtype='str')

			assert_series_equal(self.msData.featureMetadata['Feature Name'], features)
			assert_series_equal(self.msData_PeakTable.featureMetadata['Feature Name'], features)

		with self.subTest(msg='Checking m/z'):
			mz = pandas.Series([262.0378339,
							293.1811941,
							145.0686347,
							258.1033447],
							name='m/z',
							dtype='float')

			assert_series_equal(self.msData.featureMetadata['m/z'], mz)
			assert_series_equal(self.msData_PeakTable.featureMetadata['m/z'], mz)


		with self.subTest(msg='Checking Retention Time'):
			rt = pandas.Series([3.17485 / 60.0,
								3.17485 / 60.0,
								3.17485 / 60.0,
								3.17485 / 60.0],
								name='Retention Time',
								dtype='float')

			assert_series_equal(self.msData.featureMetadata['Retention Time'], rt)
			assert_series_equal(self.msData_PeakTable.featureMetadata['Retention Time'], rt)


	def test_dilutionlevels(self):

		dilution = pandas.Series([1., 1., 1., 1., 1., 1., 1., 1., 1., 1., 10., 10., 10., 10., 10., 10., 10., 10., 10., 10., 20., 20., 20., 20., 20.,
								40., 40., 40., 60., 60., 60., 80., 80., 80., 80., 80., 100., 100., 100., 100., 100., 100., 100., 100., 100., 100.,
								1., 1., 1., 1., 1., 1., 1., 1., 1., 1., 10., 10., 10., 10., 10., 10., 10., 10., 10., 10., 20., 20., 20., 20., 20.,
								40., 40., 40., 60., 60., 60., 80., 80., 80., 80., 80., 100., 100., 100., 100., 100., 100., 100., 100., 100., 100.,
								numpy.nan, numpy.nan, numpy.nan, numpy.nan, numpy.nan, numpy.nan, numpy.nan, numpy.nan, numpy.nan, numpy.nan,
								numpy.nan, numpy.nan, numpy.nan, numpy.nan, numpy.nan, numpy.nan, numpy.nan, numpy.nan, numpy.nan],
								name='Dilution',
								dtype='float')

		assert_series_equal(self.msData.sampleMetadata['Dilution'], dilution)
		assert_series_equal(self.msData_PeakTable.sampleMetadata['Dilution'], dilution)


	def test_feature_correlation(self):

		self.msData.addSampleInfo(descriptionFormat='Raw Data', filePath=os.path.join('..','..','npc-standard-project','Raw_Data'))
		self.msData.addSampleInfo(descriptionFormat='Batches')

		self.msData_PeakTable.addSampleInfo(descriptionFormat='Raw Data', filePath=os.path.join('..','..','npc-standard-project','Raw_Data'))
		self.msData_PeakTable.addSampleInfo(descriptionFormat='Batches')

		with self.subTest(msg='Testing Pearson correlations'):
			correlations = numpy.array([0.99999997, 0.32017508, 1., -0.0693418])

			numpy.testing.assert_array_almost_equal(self.msData.correlationToDilution, correlations)
			numpy.testing.assert_array_almost_equal(self.msData_PeakTable.correlationToDilution, correlations)

		with self.subTest(msg='Testing Spearman correlations'):
			correlations = numpy.array([0.9992837, 0.34708745, 1., -0.038844])

			self.msData.Attributes['corrMethod'] = 'spearman'
			self.msData_PeakTable.Attributes['corrMethod'] = 'spearman'

			numpy.testing.assert_array_almost_equal(self.msData.correlationToDilution, correlations)
			numpy.testing.assert_array_almost_equal(self.msData_PeakTable.correlationToDilution, correlations)


	def test_variabletype(self):

		self.assertEqual(self.msData.VariableType, nPYc.enumerations.VariableType.Discrete)
		self.assertEqual(self.msData_PeakTable.VariableType, nPYc.enumerations.VariableType.Discrete)


	def test_xcms_raises(self):

		path = os.path.join('..','..','npc-standard-project','Derived_Data','UnitTest1_PCSOP.069_QI.csv')

		self.assertRaises(ValueError, nPYc.MSDataset, path, fileType='XCMS', noFeatureParams=9)


class test_msdataset_import_csvimport_discrete(unittest.TestCase):
	"""
	Test import from NPC csv files
	"""

	def setUp(self):

		self.msData = nPYc.MSDataset(
			os.path.join('..', '..', 'npc-standard-project', 'Derived_Data', 'UnitTest1_PCSOP.069_csv_import.csv'), fileType='csv', noFeatureParams=1)

		self.msData.addSampleInfo(descriptionFormat='Filenames')

	def test_dimensions(self):

		self.assertEqual((self.msData.noSamples, self.msData.noFeatures), (111, 4))

	def test_samples(self):

		samples = pandas.Series(['UnitTest1_LPOS_ToF02_B1SRD01', 'UnitTest1_LPOS_ToF02_B1SRD02',
								'UnitTest1_LPOS_ToF02_B1SRD03', 'UnitTest1_LPOS_ToF02_B1SRD04',
								'UnitTest1_LPOS_ToF02_B1SRD05', 'UnitTest1_LPOS_ToF02_B1SRD06',
								'UnitTest1_LPOS_ToF02_B1SRD07', 'UnitTest1_LPOS_ToF02_B1SRD08',
								'UnitTest1_LPOS_ToF02_B1SRD09', 'UnitTest1_LPOS_ToF02_B1SRD10',
								'UnitTest1_LPOS_ToF02_B1SRD11', 'UnitTest1_LPOS_ToF02_B1SRD12',
								'UnitTest1_LPOS_ToF02_B1SRD13', 'UnitTest1_LPOS_ToF02_B1SRD14',
								'UnitTest1_LPOS_ToF02_B1SRD15', 'UnitTest1_LPOS_ToF02_B1SRD16',
								'UnitTest1_LPOS_ToF02_B1SRD17', 'UnitTest1_LPOS_ToF02_B1SRD18',
								'UnitTest1_LPOS_ToF02_B1SRD19', 'UnitTest1_LPOS_ToF02_B1SRD20',
								'UnitTest1_LPOS_ToF02_B1SRD21', 'UnitTest1_LPOS_ToF02_B1SRD22',
								'UnitTest1_LPOS_ToF02_B1SRD23', 'UnitTest1_LPOS_ToF02_B1SRD24',
								'UnitTest1_LPOS_ToF02_B1SRD25', 'UnitTest1_LPOS_ToF02_B1SRD26',
								'UnitTest1_LPOS_ToF02_B1SRD27', 'UnitTest1_LPOS_ToF02_B1SRD28',
								'UnitTest1_LPOS_ToF02_B1SRD29', 'UnitTest1_LPOS_ToF02_B1SRD30',
								'UnitTest1_LPOS_ToF02_B1SRD31', 'UnitTest1_LPOS_ToF02_B1SRD32',
								'UnitTest1_LPOS_ToF02_B1SRD33', 'UnitTest1_LPOS_ToF02_B1SRD34',
								'UnitTest1_LPOS_ToF02_B1SRD35', 'UnitTest1_LPOS_ToF02_B1SRD36',
								'UnitTest1_LPOS_ToF02_B1SRD37', 'UnitTest1_LPOS_ToF02_B1SRD38',
								'UnitTest1_LPOS_ToF02_B1SRD39', 'UnitTest1_LPOS_ToF02_B1SRD40',
								'UnitTest1_LPOS_ToF02_B1SRD41', 'UnitTest1_LPOS_ToF02_B1SRD42',
								'UnitTest1_LPOS_ToF02_B1SRD43', 'UnitTest1_LPOS_ToF02_B1SRD44',
								'UnitTest1_LPOS_ToF02_B1SRD45', 'UnitTest1_LPOS_ToF02_B1SRD46',
								'UnitTest1_LPOS_ToF02_B1SRD47', 'UnitTest1_LPOS_ToF02_B1SRD48',
								'UnitTest1_LPOS_ToF02_B1SRD49', 'UnitTest1_LPOS_ToF02_B1SRD50',
								'UnitTest1_LPOS_ToF02_B1SRD51', 'UnitTest1_LPOS_ToF02_B1SRD52',
								'UnitTest1_LPOS_ToF02_B1SRD53', 'UnitTest1_LPOS_ToF02_B1SRD54',
								'UnitTest1_LPOS_ToF02_B1SRD55', 'UnitTest1_LPOS_ToF02_B1SRD56',
								'UnitTest1_LPOS_ToF02_B1SRD57', 'UnitTest1_LPOS_ToF02_B1SRD58',
								'UnitTest1_LPOS_ToF02_B1SRD59', 'UnitTest1_LPOS_ToF02_B1SRD60',
								'UnitTest1_LPOS_ToF02_B1SRD61', 'UnitTest1_LPOS_ToF02_B1SRD62',
								'UnitTest1_LPOS_ToF02_B1SRD63', 'UnitTest1_LPOS_ToF02_B1SRD64',
								'UnitTest1_LPOS_ToF02_B1SRD65', 'UnitTest1_LPOS_ToF02_B1SRD66',
								'UnitTest1_LPOS_ToF02_B1SRD67', 'UnitTest1_LPOS_ToF02_B1SRD68',
								'UnitTest1_LPOS_ToF02_B1SRD69', 'UnitTest1_LPOS_ToF02_B1SRD70',
								'UnitTest1_LPOS_ToF02_B1SRD71', 'UnitTest1_LPOS_ToF02_B1SRD72',
								'UnitTest1_LPOS_ToF02_B1SRD73', 'UnitTest1_LPOS_ToF02_B1SRD74',
								'UnitTest1_LPOS_ToF02_B1SRD75', 'UnitTest1_LPOS_ToF02_B1SRD76',
								'UnitTest1_LPOS_ToF02_B1SRD77', 'UnitTest1_LPOS_ToF02_B1SRD78',
								'UnitTest1_LPOS_ToF02_B1SRD79', 'UnitTest1_LPOS_ToF02_B1SRD80',
								'UnitTest1_LPOS_ToF02_B1SRD81', 'UnitTest1_LPOS_ToF02_B1SRD82',
								'UnitTest1_LPOS_ToF02_B1SRD83', 'UnitTest1_LPOS_ToF02_B1SRD84',
								'UnitTest1_LPOS_ToF02_B1SRD85', 'UnitTest1_LPOS_ToF02_B1SRD86',
								'UnitTest1_LPOS_ToF02_B1SRD87', 'UnitTest1_LPOS_ToF02_B1SRD88',
								'UnitTest1_LPOS_ToF02_B1SRD89', 'UnitTest1_LPOS_ToF02_B1SRD90',
								'UnitTest1_LPOS_ToF02_B1SRD91', 'UnitTest1_LPOS_ToF02_B1SRD92',
								'UnitTest1_LPOS_ToF02_B1E1_SR', 'UnitTest1_LPOS_ToF02_B1E2_SR',
								'UnitTest1_LPOS_ToF02_B1E3_SR', 'UnitTest1_LPOS_ToF02_B1E4_SR',
								'UnitTest1_LPOS_ToF02_B1E5_SR', 'UnitTest1_LPOS_ToF02_B1S1_SR',
								'UnitTest1_LPOS_ToF02_B1S2_SR', 'UnitTest1_LPOS_ToF02_B1S3_SR',
								'UnitTest1_LPOS_ToF02_B1S4_SR', 'UnitTest1_LPOS_ToF02_B1S5_SR',
								'UnitTest1_LPOS_ToF02_S1W01', 'UnitTest1_LPOS_ToF02_S1W02',
								'UnitTest1_LPOS_ToF02_S1W03', 'UnitTest1_LPOS_ToF02_S1W04',
								'UnitTest1_LPOS_ToF02_S1W05', 'UnitTest1_LPOS_ToF02_S1W06',
								'UnitTest1_LPOS_ToF02_S1W07', 'UnitTest1_LPOS_ToF02_S1W11_LTR',
								'UnitTest1_LPOS_ToF02_S1W12_SR'],
								name='Sample File Name',
								dtype=str)

		assert_series_equal(self.msData.sampleMetadata['Sample File Name'], samples)

	def test_featuremetadata_import(self):

		with self.subTest(msg='Checking Feature Names'):
			features = pandas.Series(['3.17_262.0378m/z',
									'3.17_293.1812m/z',
									'3.17_145.0686m/z',
									'3.17_258.1033m/z'],
									name='Feature Name',
									dtype='str')

			assert_series_equal(self.msData.featureMetadata['Feature Name'], features)

	def test_dilutionlevels(self):

		dilution = pandas.Series([1., 1., 1., 1., 1., 1., 1., 1., 1., 1., 10., 10., 10., 10., 10., 10., 10., 10., 10., 10., 20., 20., 20., 20., 20.,
								40., 40., 40., 60., 60., 60., 80., 80., 80., 80., 80., 100., 100., 100., 100., 100., 100., 100., 100., 100., 100.,
								1., 1., 1., 1., 1., 1., 1., 1., 1., 1., 10., 10., 10., 10., 10., 10., 10., 10., 10., 10., 20., 20., 20., 20., 20.,
								40., 40., 40., 60., 60., 60., 80., 80., 80., 80., 80., 100., 100., 100., 100., 100., 100., 100., 100., 100., 100.,
								numpy.nan, numpy.nan, numpy.nan, numpy.nan, numpy.nan, numpy.nan, numpy.nan, numpy.nan, numpy.nan, numpy.nan,
								numpy.nan, numpy.nan, numpy.nan, numpy.nan, numpy.nan, numpy.nan, numpy.nan, numpy.nan, numpy.nan],
								name='Dilution',
								dtype='float')

		assert_series_equal(self.msData.sampleMetadata['Dilution'], dilution)

	def test_feature_correlation(self):

		self.msData.addSampleInfo(descriptionFormat='Raw Data', filePath=os.path.join('..','..','npc-standard-project','Raw_Data'))
		self.msData.addSampleInfo(descriptionFormat='Batches')

		with self.subTest(msg='Testing Pearson correlations'):
			correlations = numpy.array([0.99999997, 0.32017508, 1., -0.0693418])

			numpy.testing.assert_array_almost_equal(self.msData.correlationToDilution, correlations)

		with self.subTest(msg='Testing Spearman correlations'):
			correlations = numpy.array([0.9992837, 0.34708745, 1., -0.038844])

			self.msData.Attributes['corrMethod'] = 'spearman'

			numpy.testing.assert_array_almost_equal(self.msData.correlationToDilution, correlations)

	def test_variabletype(self):

		self.assertEqual(self.msData.VariableType, nPYc.enumerations.VariableType.Discrete)


class test_msdataset_import_csvimport_continuum(unittest.TestCase):
	"""
	Test import from NPC csv files
	"""
	def test_csv_continuum_import_raises(self):

		path = os.path.join('..', '..', 'npc-standard-project', 'Derived_Data', 'UnitTest1_PCSOP.069_csv_import.csv')
		self.assertRaises(NotImplementedError, nPYc.MSDataset, path, fileType='csv', noFeatureParams=2, variableType='Continuum')


class test_msdataset_import_metaboscape(unittest.TestCase):
	"""
	Test import from metaboscape xlsx outputs
	"""

	def setUp(self):

		path = os.path.join('..','..','npc-standard-project','Derived_Data', 'UnitTest1_PCSOP.069_Metaboscape.xlsx')

		self.lcData = nPYc.MSDataset(path, fileType='Metaboscape', noFeatureParams=18, sheetName='Test Data')
		self.lcData.addSampleInfo(descriptionFormat='Filenames')

		self.diData = nPYc.MSDataset(path, fileType='Metaboscape', noFeatureParams=16, sheetName='Test Data (DI)')
		self.diData.addSampleInfo(descriptionFormat='Filenames')


	def test_dimensions(self):

		self.assertEqual((self.lcData.noSamples, self.lcData.noFeatures), (115, 4))
		self.assertEqual((self.diData.noSamples, self.diData.noFeatures), (115, 4))


	def test_samples(self):

		samples = pandas.Series(['UnitTest1_LPOS_ToF02_B1SRD01', 'UnitTest1_LPOS_ToF02_B1SRD02',
								'UnitTest1_LPOS_ToF02_B1SRD03', 'UnitTest1_LPOS_ToF02_B1SRD04',
								'UnitTest1_LPOS_ToF02_B1SRD05', 'UnitTest1_LPOS_ToF02_B1SRD06',
								'UnitTest1_LPOS_ToF02_B1SRD07', 'UnitTest1_LPOS_ToF02_B1SRD08',
								'UnitTest1_LPOS_ToF02_B1SRD09', 'UnitTest1_LPOS_ToF02_B1SRD10',
								'UnitTest1_LPOS_ToF02_B1SRD11', 'UnitTest1_LPOS_ToF02_B1SRD12',
								'UnitTest1_LPOS_ToF02_B1SRD13', 'UnitTest1_LPOS_ToF02_B1SRD14',
								'UnitTest1_LPOS_ToF02_B1SRD15', 'UnitTest1_LPOS_ToF02_B1SRD16',
								'UnitTest1_LPOS_ToF02_B1SRD17', 'UnitTest1_LPOS_ToF02_B1SRD18',
								'UnitTest1_LPOS_ToF02_B1SRD19', 'UnitTest1_LPOS_ToF02_B1SRD20',
								'UnitTest1_LPOS_ToF02_B1SRD21', 'UnitTest1_LPOS_ToF02_B1SRD22',
								'UnitTest1_LPOS_ToF02_B1SRD23', 'UnitTest1_LPOS_ToF02_B1SRD24',
								'UnitTest1_LPOS_ToF02_B1SRD25', 'UnitTest1_LPOS_ToF02_B1SRD26',
								'UnitTest1_LPOS_ToF02_B1SRD27', 'UnitTest1_LPOS_ToF02_B1SRD28',
								'UnitTest1_LPOS_ToF02_B1SRD29', 'UnitTest1_LPOS_ToF02_B1SRD30',
								'UnitTest1_LPOS_ToF02_B1SRD31', 'UnitTest1_LPOS_ToF02_B1SRD32',
								'UnitTest1_LPOS_ToF02_B1SRD33', 'UnitTest1_LPOS_ToF02_B1SRD34',
								'UnitTest1_LPOS_ToF02_B1SRD35', 'UnitTest1_LPOS_ToF02_B1SRD36',
								'UnitTest1_LPOS_ToF02_B1SRD37', 'UnitTest1_LPOS_ToF02_B1SRD38',
								'UnitTest1_LPOS_ToF02_B1SRD39', 'UnitTest1_LPOS_ToF02_B1SRD40',
								'UnitTest1_LPOS_ToF02_B1SRD41', 'UnitTest1_LPOS_ToF02_B1SRD42',
								'UnitTest1_LPOS_ToF02_B1SRD43', 'UnitTest1_LPOS_ToF02_B1SRD44',
								'UnitTest1_LPOS_ToF02_B1SRD45', 'UnitTest1_LPOS_ToF02_B1SRD46',
								'UnitTest1_LPOS_ToF02_B1SRD47', 'UnitTest1_LPOS_ToF02_B1SRD48',
								'UnitTest1_LPOS_ToF02_B1SRD49', 'UnitTest1_LPOS_ToF02_B1SRD50',
								'UnitTest1_LPOS_ToF02_B1SRD51', 'UnitTest1_LPOS_ToF02_B1SRD52',
								'UnitTest1_LPOS_ToF02_B1SRD53', 'UnitTest1_LPOS_ToF02_B1SRD54',
								'UnitTest1_LPOS_ToF02_B1SRD55', 'UnitTest1_LPOS_ToF02_B1SRD56',
								'UnitTest1_LPOS_ToF02_B1SRD57', 'UnitTest1_LPOS_ToF02_B1SRD58',
								'UnitTest1_LPOS_ToF02_B1SRD59', 'UnitTest1_LPOS_ToF02_B1SRD60',
								'UnitTest1_LPOS_ToF02_B1SRD61', 'UnitTest1_LPOS_ToF02_B1SRD62',
								'UnitTest1_LPOS_ToF02_B1SRD63', 'UnitTest1_LPOS_ToF02_B1SRD64',
								'UnitTest1_LPOS_ToF02_B1SRD65', 'UnitTest1_LPOS_ToF02_B1SRD66',
								'UnitTest1_LPOS_ToF02_B1SRD67', 'UnitTest1_LPOS_ToF02_B1SRD68',
								'UnitTest1_LPOS_ToF02_B1SRD69', 'UnitTest1_LPOS_ToF02_B1SRD70',
								'UnitTest1_LPOS_ToF02_B1SRD71', 'UnitTest1_LPOS_ToF02_B1SRD72',
								'UnitTest1_LPOS_ToF02_B1SRD73', 'UnitTest1_LPOS_ToF02_B1SRD74',
								'UnitTest1_LPOS_ToF02_B1SRD75', 'UnitTest1_LPOS_ToF02_B1SRD76',
								'UnitTest1_LPOS_ToF02_B1SRD77', 'UnitTest1_LPOS_ToF02_B1SRD78',
								'UnitTest1_LPOS_ToF02_B1SRD79', 'UnitTest1_LPOS_ToF02_B1SRD80',
								'UnitTest1_LPOS_ToF02_B1SRD81', 'UnitTest1_LPOS_ToF02_B1SRD82',
								'UnitTest1_LPOS_ToF02_B1SRD83', 'UnitTest1_LPOS_ToF02_B1SRD84',
								'UnitTest1_LPOS_ToF02_B1SRD85', 'UnitTest1_LPOS_ToF02_B1SRD86',
								'UnitTest1_LPOS_ToF02_B1SRD87', 'UnitTest1_LPOS_ToF02_B1SRD88',
								'UnitTest1_LPOS_ToF02_B1SRD89', 'UnitTest1_LPOS_ToF02_B1SRD90',
								'UnitTest1_LPOS_ToF02_B1SRD91', 'UnitTest1_LPOS_ToF02_B1SRD92',
								'UnitTest1_LPOS_ToF02_Blank01', 'UnitTest1_LPOS_ToF02_Blank02',
								'UnitTest1_LPOS_ToF02_B1E1_SR', 'UnitTest1_LPOS_ToF02_B1E2_SR',
								'UnitTest1_LPOS_ToF02_B1E3_SR', 'UnitTest1_LPOS_ToF02_B1E4_SR',
								'UnitTest1_LPOS_ToF02_B1E5_SR', 'UnitTest1_LPOS_ToF02_B1S1_SR',
								'UnitTest1_LPOS_ToF02_B1S2_SR', 'UnitTest1_LPOS_ToF02_B1S3_SR',
								'UnitTest1_LPOS_ToF02_B1S4_SR', 'UnitTest1_LPOS_ToF02_B1S5_SR',
								'UnitTest1_LPOS_ToF02_S1W01', 'UnitTest1_LPOS_ToF02_S1W02',
								'UnitTest1_LPOS_ToF02_S1W03', 'UnitTest1_LPOS_ToF02_S1W04',
								'UnitTest1_LPOS_ToF02_S1W05', 'UnitTest1_LPOS_ToF02_S1W06',
								'UnitTest1_LPOS_ToF02_S1W07', 'UnitTest1_LPOS_ToF02_S1W08_x',
								'UnitTest1_LPOS_ToF02_S1W11_LTR', 'UnitTest1_LPOS_ToF02_S1W12_SR',
								'UnitTest1_LPOS_ToF02_ERROR'],
								name='Sample File Name',
								dtype=str)

		assert_series_equal(self.lcData.sampleMetadata['Sample File Name'], samples)
		assert_series_equal(self.diData.sampleMetadata['Sample File Name'], samples)


	def test_featuremetadata_import(self):

		with self.subTest(msg='Checking Feature Names'):
			features = pandas.Series(['3.17_262.0378m/z',
									'3.17_293.1812m/z',
									'3.17_145.0686m/z',
									'3.17_258.1033m/z'],
									name='Feature Name',
									dtype='str')

			assert_series_equal(self.lcData.featureMetadata['Feature Name'], features)

			features = pandas.Series(['262.0378339m/z',
									  '293.1811941m/z',
									  '145.0686347m/z',
									  '258.1033447m/z'],
									  name='Feature Name',
									  dtype='str')

			assert_series_equal(self.diData.featureMetadata['Feature Name'], features)

		with self.subTest(msg='Checking m/z'):
			mz = pandas.Series([262.0378,
								293.1812,
								145.0686,
								258.1033],
								name='m/z',
								dtype='float')

			assert_series_equal(self.lcData.featureMetadata['m/z'], mz)
			assert_series_equal(self.diData.featureMetadata['m/z'], mz)

		with self.subTest(msg='Checking Retention Time'):
			rt = pandas.Series([3.17485,
								3.17485,
								3.17485,
								3.17485],
								name='Retention Time',
								dtype='float')

			assert_series_equal(self.lcData.featureMetadata['Retention Time'], rt)

		with self.subTest(msg='Checking ΔRT'):
			deltaRT = pandas.Series([0,
									0.1,
									0,
									-0.1],
							name='ΔRT',
							dtype='object')

			assert_series_equal(self.lcData.featureMetadata['ΔRT'], deltaRT)


	def test_dilutionlevels(self):

		dilution = pandas.Series([1., 1., 1., 1., 1., 1., 1., 1., 1., 1., 10., 10., 10., 10., 10., 10., 10., 10., 10., 10., 20., 20., 20., 20., 20.,
								40., 40., 40., 60., 60., 60., 80., 80., 80., 80., 80., 100., 100., 100., 100., 100., 100., 100., 100., 100., 100.,
								1., 1., 1., 1., 1., 1., 1., 1., 1., 1., 10., 10., 10., 10., 10., 10., 10., 10., 10., 10., 20., 20., 20., 20., 20.,
								40., 40., 40., 60., 60., 60., 80., 80., 80., 80., 80., 100., 100., 100., 100., 100., 100., 100., 100., 100., 100.,
								numpy.nan, numpy.nan, numpy.nan, numpy.nan, numpy.nan, numpy.nan, numpy.nan, numpy.nan, numpy.nan, numpy.nan, numpy.nan, numpy.nan,
								numpy.nan, numpy.nan, numpy.nan, numpy.nan, numpy.nan, numpy.nan, numpy.nan, numpy.nan, numpy.nan, numpy.nan, numpy.nan],
								name='Dilution',
								dtype='float')

		assert_series_equal(self.lcData.sampleMetadata['Dilution'], dilution)
		assert_series_equal(self.diData.sampleMetadata['Dilution'], dilution)


	def test_feature_correlation(self):

		self.lcData.addSampleInfo(descriptionFormat='Raw Data', filePath=os.path.join('..','..','npc-standard-project','Raw_Data'))
		self.lcData.addSampleInfo(descriptionFormat='Batches')

		with self.subTest(msg='Testing Pearson correlations'):
			correlations = numpy.array([0.99999997, 0.32017508, 1., -0.0693418])

			numpy.testing.assert_array_almost_equal(self.lcData.correlationToDilution, correlations)

		with self.subTest(msg='Testing Spearman correlations'):
			correlations = numpy.array([0.9992837, 0.34708745, 1., -0.038844])

			self.lcData.Attributes['corrMethod'] = 'spearman'

			numpy.testing.assert_array_almost_equal(self.lcData.correlationToDilution, correlations)


	def test_variabletype(self):

		self.assertEqual(self.lcData.VariableType, nPYc.enumerations.VariableType.Discrete)


	def test_csv_import(self):

		path = os.path.join('..','..','npc-standard-project','Derived_Data', 'UnitTest1_PCSOP.069_Metaboscape_LC.csv')

		lcData = nPYc.MSDataset(path, fileType='Metaboscape', noFeatureParams=18)
		lcData.addSampleInfo(descriptionFormat='Filenames')

		assert_frame_equal(self.lcData.sampleMetadata, lcData.sampleMetadata)
		numpy.testing.assert_array_equal(self.lcData.intensityData, lcData.intensityData)


class test_msdataset_import_biocrates(unittest.TestCase):
	"""
	Test import of Biocrate sheets
	"""

	def setUp(self):

		self.msData = nPYc.MSDataset(os.path.join('..','..','npc-standard-project','Derived_Data','UnitTest1_PCSOP.069_Biocrates.xlsx'), fileType='Biocrates', sheetName='Master Samples')


	def test_dimensions(self):

		self.assertEqual((self.msData.noSamples, self.msData.noFeatures), (9, 144))


	def test_samples(self):

		with self.subTest(msg='Checking Sample IDs'):
			samples = pandas.Series(['UnitTest1_LPOS_ToF02_S1W01', 'UnitTest1_LPOS_ToF02_S1W02',
									'UnitTest1_LPOS_ToF02_S1W03', 'UnitTest1_LPOS_ToF02_S1W04',
									'UnitTest1_LPOS_ToF02_S1W05', 'UnitTest1_LPOS_ToF02_S1W06',
									'UnitTest1_LPOS_ToF02_S1W07', 'UnitTest1_LPOS_ToF02_S1W11_LTR',
									'UnitTest1_LPOS_ToF02_S1W12_SR'],
									name='Sample ID',
									dtype=str)

			assert_series_equal(self.msData.sampleMetadata['Sample ID'], samples)

		with self.subTest(msg='Checking Sample Bar Code'):
			samples = pandas.Series([1010751983, 1010751983, 1010751983, 1010751983, 1010751983, 1010751998, 1010751998, 1010751998, 1010751998],
									name='Sample Bar Code',
									dtype=int)

			assert_series_equal(self.msData.sampleMetadata['Sample Bar Code'], samples)


	def test_featuremetadata_import(self):

		with self.subTest(msg='Checking Feature Names'):
			features = pandas.Series(['C0', 'C10', 'C10:1', 'C10:2', 'C12', 'C12-DC', 'C12:1', 'C14', 'C14:1', 'C14:1-OH', 'C14:2', 'C14:2-OH', 'C16', 'C16-OH',
									'C16:1', 'C16:1-OH', 'C16:2', 'C16:2-OH', 'C18', 'C18:1', 'C18:1-OH', 'C18:2', 'C2', 'C3', 'C3-DC (C4-OH)', 'C3-OH', 'C3:1',
									'C4', 'C4:1', 'C6 (C4:1-DC)', 'C5', 'C5-M-DC', 'C5-OH (C3-DC-M)', 'C5:1', 'C5:1-DC', 'C5-DC (C6-OH)', 'C6:1', 'C7-DC', 'C8',
									'C9', 'lysoPC a C14:0', 'lysoPC a C16:0', 'lysoPC a C16:1', 'lysoPC a C17:0', 'lysoPC a C18:0', 'lysoPC a C18:1', 'lysoPC a C18:2',
									'lysoPC a C20:3', 'lysoPC a C20:4', 'lysoPC a C24:0', 'lysoPC a C26:0', 'lysoPC a C26:1', 'lysoPC a C28:0', 'lysoPC a C28:1',
									'PC aa C24:0', 'PC aa C26:0', 'PC aa C28:1', 'PC aa C30:0', 'PC aa C32:0', 'PC aa C32:1', 'PC aa C32:2', 'PC aa C32:3', 'PC aa C34:1',
									'PC aa C34:2', 'PC aa C34:3', 'PC aa C34:4', 'PC aa C36:0', 'PC aa C36:1', 'PC aa C36:2', 'PC aa C36:3', 'PC aa C36:4', 'PC aa C36:5',
									'PC aa C36:6', 'PC aa C38:0', 'PC aa C38:3', 'PC aa C38:4', 'PC aa C38:5', 'PC aa C38:6', 'PC aa C40:1', 'PC aa C40:2', 'PC aa C40:3',
									'PC aa C40:4', 'PC aa C40:5', 'PC aa C40:6', 'PC aa C42:0', 'PC aa C42:1', 'PC aa C42:2', 'PC aa C42:4', 'PC aa C42:5', 'PC aa C42:6',
									'PC ae C30:0', 'PC ae C30:1', 'PC ae C30:2', 'PC ae C32:1', 'PC ae C32:2', 'PC ae C34:0', 'PC ae C34:1', 'PC ae C34:2', 'PC ae C34:3',
									'PC ae C36:0', 'PC ae C36:1', 'PC ae C36:2', 'PC ae C36:3', 'PC ae C36:4', 'PC ae C36:5', 'PC ae C38:0', 'PC ae C38:1', 'PC ae C38:2',
									'PC ae C38:3', 'PC ae C38:4', 'PC ae C38:5', 'PC ae C38:6', 'PC ae C40:1', 'PC ae C40:2', 'PC ae C40:3', 'PC ae C40:4', 'PC ae C40:5',
									'PC ae C40:6', 'PC ae C42:0', 'PC ae C42:1', 'PC ae C42:2', 'PC ae C42:3', 'PC ae C42:4', 'PC ae C42:5', 'PC ae C44:3', 'PC ae C44:4',
									'PC ae C44:5', 'PC ae C44:6', 'SM (OH) C14:1', 'SM (OH) C16:1', 'SM (OH) C22:1', 'SM (OH) C22:2', 'SM (OH) C24:1', 'SM C16:0',
									'SM C16:1', 'SM C18:0', 'SM C18:1', 'SM C20:2', 'SM C24:0', 'SM C24:1', 'SM C26:0', 'SM C26:1', 'H1', 'H1.1'],
									name='Feature Name',
									dtype=str)

			assert_series_equal(self.msData.featureMetadata['Feature Name'], features)

		with self.subTest(msg='Class'):
			classField = pandas.Series(['acylcarnitines', 'acylcarnitines', 'acylcarnitines', 'acylcarnitines', 'acylcarnitines', 'acylcarnitines',
									'acylcarnitines', 'acylcarnitines', 'acylcarnitines', 'acylcarnitines', 'acylcarnitines', 'acylcarnitines',
									'acylcarnitines', 'acylcarnitines', 'acylcarnitines', 'acylcarnitines', 'acylcarnitines', 'acylcarnitines',
									'acylcarnitines', 'acylcarnitines', 'acylcarnitines', 'acylcarnitines', 'acylcarnitines', 'acylcarnitines',
									'acylcarnitines', 'acylcarnitines', 'acylcarnitines', 'acylcarnitines', 'acylcarnitines', 'acylcarnitines',
									'acylcarnitines', 'acylcarnitines', 'acylcarnitines', 'acylcarnitines', 'acylcarnitines', 'acylcarnitines',
									'acylcarnitines', 'acylcarnitines', 'acylcarnitines', 'acylcarnitines', 'glycerophospholipids', 'glycerophospholipids',
									'glycerophospholipids', 'glycerophospholipids', 'glycerophospholipids', 'glycerophospholipids',
									'glycerophospholipids', 'glycerophospholipids', 'glycerophospholipids', 'glycerophospholipids',
									'glycerophospholipids', 'glycerophospholipids', 'glycerophospholipids', 'glycerophospholipids',
									'glycerophospholipids', 'glycerophospholipids', 'glycerophospholipids', 'glycerophospholipids',
									'glycerophospholipids', 'glycerophospholipids', 'glycerophospholipids', 'glycerophospholipids',
									'glycerophospholipids', 'glycerophospholipids', 'glycerophospholipids', 'glycerophospholipids',
									'glycerophospholipids', 'glycerophospholipids', 'glycerophospholipids', 'glycerophospholipids',
									'glycerophospholipids', 'glycerophospholipids', 'glycerophospholipids', 'glycerophospholipids',
									'glycerophospholipids', 'glycerophospholipids', 'glycerophospholipids', 'glycerophospholipids',
									'glycerophospholipids', 'glycerophospholipids', 'glycerophospholipids', 'glycerophospholipids',
									'glycerophospholipids', 'glycerophospholipids', 'glycerophospholipids', 'glycerophospholipids',
									'glycerophospholipids', 'glycerophospholipids', 'glycerophospholipids', 'glycerophospholipids',
									'glycerophospholipids', 'glycerophospholipids', 'glycerophospholipids', 'glycerophospholipids',
									'glycerophospholipids', 'glycerophospholipids', 'glycerophospholipids', 'glycerophospholipids',
									'glycerophospholipids', 'glycerophospholipids', 'glycerophospholipids', 'glycerophospholipids',
									'glycerophospholipids', 'glycerophospholipids', 'glycerophospholipids', 'glycerophospholipids',
									'glycerophospholipids', 'glycerophospholipids', 'glycerophospholipids', 'glycerophospholipids',
									'glycerophospholipids', 'glycerophospholipids', 'glycerophospholipids', 'glycerophospholipids',
									'glycerophospholipids', 'glycerophospholipids', 'glycerophospholipids', 'glycerophospholipids',
									'glycerophospholipids', 'glycerophospholipids', 'glycerophospholipids', 'glycerophospholipids',
									'glycerophospholipids', 'glycerophospholipids', 'glycerophospholipids', 'glycerophospholipids',
									'glycerophospholipids', 'glycerophospholipids', 'sphingolipids', 'sphingolipids', 'sphingolipids', 'sphingolipids', 'sphingolipids',
									'sphingolipids', 'sphingolipids', 'sphingolipids', 'sphingolipids', 'sphingolipids', 'sphingolipids', 'sphingolipids', 'sphingolipids',
									'sphingolipids', 'sugars', 'sugars'],
								name='Class',
								dtype=str)

			assert_series_equal(self.msData.featureMetadata['Class'], classField)

		with self.subTest(msg='Checking LOD'):
			lod = pandas.Series([2.1, 0.08, 1.08, 0.156, 0.064, 0.151, 0.857, 0.023, 0.009, 0.015, 0.049, 0.019, 0.018, 0.009, 0.017, 0.029, 0.023, 0.035,
								0.013, 0.029, 0.017, 0.01, 0.063, 0.011, 0.046, 0.02, 0., 0.027, 0.021, 0.02, 0.035, 0.05, 0.037, 0.072, 0.015, 0.014, 0.036,
								0.018, 0.1, 0.017, 5.32, 0.068, 0.064, 0.035, 0.181, 0.023, 0.02, 0.088, 0., 0.038, 0.034, 0.015, 0.105, 0.007, 0.061, 1.1,
								0.079, 0.139, 0.02, 0.006, 0.006, 0., 0.03, 0.015, 0.001, 0.004, 0.203, 0.012, 0.022, 0.004, 0.009, 0.004, 0.002, 0.035, 0.01,
								0.008, 0.005, 0.002, 0.394, 0.058, 0.003, 0.017, 0., 0.188, 0.065, 0.019, 0.058, 0.011, 0.037, 0.248, 0.155, 0.005, 0.01,
								0.002, 0.001, 0.011, 0.014, 0.004, 0.01, 0.059, 0.061, 0.029, 0., 0.084, 0.014, 0.076, 0.031, 0.012, 0.005, 0.009, 0.002,
								0.003, 0.019, 0.006, 0.013, 0.08, 0.003, 0.007, 1.32, 0.119, 0.017, 0.007, 0., 0.843, 0.048, 0.116, 0.072, 0.043, 0., 0.004,
								0.006, 0.001, 0., 0.032, 0.005, 0.003, 0.004, 0.013, 0.006, 0.003, 0.01, 0.003, 912., 912.],
							name='LOD (μM)',
							dtype=float)

			assert_series_equal(self.msData.featureMetadata['LOD (μM)'], lod)


	def test_variabletype(self):

		self.assertEqual(self.msData.VariableType, nPYc.enumerations.VariableType.Discrete)


class test_msdataset_addsampleinfo(unittest.TestCase):
	"""
	Test import from QI csv files
	"""

	def setUp(self):

		self.msData = nPYc.MSDataset(os.path.join('..','..','npc-standard-project','Derived_Data','UnitTest1_PCSOP.069_QI.csv'), fileType='QI')
		self.msData.addSampleInfo(descriptionFormat='Filenames')


	def test_msdataset_load_npc_lims(self):
		"""
		Test we are matching samples IDs in the LIMS correctly
		"""

		samplingIDs = pandas.Series(['Study Pool Sample', 'Study Pool Sample', 'Study Pool Sample', 'Study Pool Sample', 'Study Pool Sample',
									 'Study Pool Sample', 'Study Pool Sample', 'Study Pool Sample', 'Study Pool Sample', 'Study Pool Sample',
									 'Study Pool Sample', 'Study Pool Sample', 'Study Pool Sample', 'Study Pool Sample', 'Study Pool Sample',
									 'Study Pool Sample', 'Study Pool Sample', 'Study Pool Sample', 'Study Pool Sample', 'Study Pool Sample',
									 'Study Pool Sample', 'Study Pool Sample', 'Study Pool Sample', 'Study Pool Sample', 'Study Pool Sample',
									 'Study Pool Sample', 'Study Pool Sample', 'Study Pool Sample', 'Study Pool Sample', 'Study Pool Sample',
									 'Study Pool Sample', 'Study Pool Sample', 'Study Pool Sample', 'Study Pool Sample', 'Study Pool Sample',
									 'Study Pool Sample', 'Study Pool Sample', 'Study Pool Sample', 'Study Pool Sample', 'Study Pool Sample',
									 'Study Pool Sample', 'Study Pool Sample', 'Study Pool Sample', 'Study Pool Sample', 'Study Pool Sample',
									 'Study Pool Sample', 'Study Pool Sample', 'Study Pool Sample', 'Study Pool Sample', 'Study Pool Sample',
									 'Study Pool Sample', 'Study Pool Sample', 'Study Pool Sample', 'Study Pool Sample', 'Study Pool Sample',
									 'Study Pool Sample', 'Study Pool Sample', 'Study Pool Sample', 'Study Pool Sample', 'Study Pool Sample',
									 'Study Pool Sample', 'Study Pool Sample', 'Study Pool Sample', 'Study Pool Sample', 'Study Pool Sample',
									 'Study Pool Sample', 'Study Pool Sample', 'Study Pool Sample', 'Study Pool Sample', 'Study Pool Sample',
									 'Study Pool Sample', 'Study Pool Sample', 'Study Pool Sample', 'Study Pool Sample', 'Study Pool Sample',
									 'Study Pool Sample', 'Study Pool Sample', 'Study Pool Sample', 'Study Pool Sample', 'Study Pool Sample',
									 'Study Pool Sample', 'Study Pool Sample', 'Study Pool Sample', 'Study Pool Sample', 'Study Pool Sample',
									 'Study Pool Sample', 'Study Pool Sample', 'Study Pool Sample', 'Study Pool Sample', 'Study Pool Sample',
									 'Study Pool Sample', 'Study Pool Sample', 'Procedural Blank Sample', 'Procedural Blank Sample',
									 'Study Pool Sample','Study Pool Sample', 'Study Pool Sample', 'Study Pool Sample', 'Study Pool Sample',
									 'Study Pool Sample','Study Pool Sample', 'Study Pool Sample', 'Study Pool Sample', 'Study Pool Sample',
									 'UT1_S1_s1', 'UT1_S2_s1', 'UT1_S3_s1', 'Not specified', 'UT1_S4_s2', 'UT1_S4_s3', 'UT1_S4_s4', 'UT1_S4_s5',
									 'External Reference Sample', 'Study Pool Sample', 'Not specified'], name='Sample ID', dtype='str')
		samplingIDs = samplingIDs.astype(str)

		self.msData.addSampleInfo(descriptionFormat='NPC LIMS', filePath=os.path.join('..','..','npc-standard-project','Derived_Worklists','UnitTest1_MS_serum_PCSOP.069.csv'))
		assert_series_equal(self.msData.sampleMetadata['Sample ID'], samplingIDs)


	def test_msdataset_load_watersraw_metadata(self):
		"""
		Test we read raw data from Waters .raw and concatenate it correctly - currently focusing on parameters of importance to the workflow.

		TODO: Test all paramaters
		"""

		# Expected data starts with the same samples
		expected = copy.deepcopy(self.msData.sampleMetadata)

		##
		# Define a test subset of columns with one unique value
		##
		testSeries = ['Sampling Cone', 'Scan Time (sec)', 'Source Offset', 'Source Temperature (°C)', 'Start Mass', 'End Mass', 'Column Serial Number:', 'ColumnType:']
		expected['Sampling Cone'] = 20.0
		expected['Scan Time (sec)'] = 0.15
		expected['Source Offset'] = 80
		expected['Source Temperature (°C)'] = 120.0
		expected['Start Mass'] = 50.0
		expected['End Mass'] = 1200.0
		expected['Column Serial Number:'] = 1573413615729.
		expected['ColumnType:'] = 'ACQUITY UPLC® HSS T3 1.8µm'

		##
		# And a subset with multiple values
		##
		testSeries.append('Detector')
		expected['Detector'] = [3161., 3161., 3166., 3166., 3166., 3166., 3171., 3171., 3171., 3171., 3171., 3171., 3171., 3171., 3179.,
								3179., 3179., 3179., 3179., 3179., 3184., 3184., 3184., 3188., 3188., 3188., 3188., 3188., 3188., 3193.,
								3193., 3193., 3193., 3193., 3197., 3197., 3197., 3197., 3197., 3203., 3203., 3203., 3203., 3203., 3208.,
								3208., 3407., 3407., 3407., 3407., 3407., 3407., 3407., 3407., 3407., 3407., 3407., 3407., 3407., 3407.,
								3407., 3407., 3407., 3407., 3407., 3407., 3407., 3407., 3399., 3399., 3399., 3399., 3399., 3399., 3399.,
								3399., 3399., 3399., 3399., 3399., 3399., 3399., 3399., 3399., 3399., 3399., 3399., 3399., 3399., 3399.,
								3399., 3399., 3399., 3399., 3399., 3399., 3399., 3399., 3399., 3212., 3212., 3217., 3217., 3217., 3293.,
								3293., 3293., 3299., 3299., 3299., 3299., 3299., 3293., 3299., 3299.]

		testSeries.append('Measurement Date')
		expected['Measurement Date'] = ['25-Nov-2014', '25-Nov-2014', '25-Nov-2014', '25-Nov-2014', '25-Nov-2014', '25-Nov-2014', '25-Nov-2014', '25-Nov-2014', '25-Nov-2014',
						'25-Nov-2014', '25-Nov-2014', '25-Nov-2014', '25-Nov-2014', '25-Nov-2014', '25-Nov-2014', '25-Nov-2014', '25-Nov-2014', '25-Nov-2014',
						'25-Nov-2014', '25-Nov-2014', '25-Nov-2014', '25-Nov-2014', '25-Nov-2014', '25-Nov-2014', '25-Nov-2014', '25-Nov-2014', '25-Nov-2014',
						'25-Nov-2014', '25-Nov-2014', '25-Nov-2014', '25-Nov-2014', '25-Nov-2014', '25-Nov-2014', '25-Nov-2014', '25-Nov-2014', '25-Nov-2014',
						'25-Nov-2014', '25-Nov-2014', '25-Nov-2014', '26-Nov-2014', '26-Nov-2014', '26-Nov-2014', '26-Nov-2014', '26-Nov-2014', '26-Nov-2014',
						'26-Nov-2014', '30-Nov-2014', '30-Nov-2014', '30-Nov-2014', '30-Nov-2014', '30-Nov-2014', '30-Nov-2014', '30-Nov-2014', '30-Nov-2014',
						'30-Nov-2014', '30-Nov-2014', '30-Nov-2014', '30-Nov-2014', '30-Nov-2014', '30-Nov-2014', '30-Nov-2014', '30-Nov-2014', '30-Nov-2014',
						'30-Nov-2014', '30-Nov-2014', '30-Nov-2014', '30-Nov-2014', '30-Nov-2014', '30-Nov-2014', '30-Nov-2014', '30-Nov-2014', '30-Nov-2014',
						'30-Nov-2014', '30-Nov-2014', '30-Nov-2014', '30-Nov-2014', '30-Nov-2014', '30-Nov-2014', '30-Nov-2014', '30-Nov-2014', '30-Nov-2014',
						'30-Nov-2014', '30-Nov-2014', '30-Nov-2014', '30-Nov-2014', '30-Nov-2014', '30-Nov-2014', '30-Nov-2014', '30-Nov-2014', '30-Nov-2014',
						'30-Nov-2014', '30-Nov-2014', '24-Nov-2014', '24-Nov-2014', '30-Nov-2014', '30-Nov-2014', '30-Nov-2014', '30-Nov-2014', '30-Nov-2014',
						'26-Nov-2014', '26-Nov-2014', '26-Nov-2014', '26-Nov-2014', '26-Nov-2014', '27-Nov-2014', '27-Nov-2014', '27-Nov-2014', '27-Nov-2014',
						'27-Nov-2014', '27-Nov-2014', '27-Nov-2014', '27-Nov-2014', '27-Nov-2014', '27-Nov-2014', '27-Nov-2014']

		testSeries.append('Measurement Time')
		expected['Measurement Time'] = ['13:43:57', '13:59:44', '14:15:39', '14:31:26', '14:47:21', '15:03:07', '15:19:00', '15:34:46', '15:50:40', '16:06:26',
										 '16:22:12', '16:38:06', '16:54:01', '17:09:56', '17:25:44', '17:41:30', '17:57:16', '18:13:02', '18:28:47', '18:44:35',
										 '19:00:22', '19:16:10', '19:31:56', '19:47:51', '20:03:46', '20:19:33', '20:35:19', '20:51:13', '21:07:09', '21:22:55',
										 '21:38:50', '21:54:43', '22:10:28', '22:26:15', '22:42:09', '22:57:56', '23:13:41', '23:29:35', '23:45:29', '00:01:23',
										 '00:17:10', '00:32:56', '00:48:49', '01:04:33', '01:20:20', '01:36:06', '19:53:55', '19:38:18', '19:22:41', '19:07:03',
										 '18:51:23', '18:35:46', '18:20:06', '18:04:29', '17:48:57', '17:33:20', '17:17:42', '17:02:05', '16:46:27', '16:30:57',
										 '16:15:18', '15:59:40', '15:44:03', '15:28:24', '15:12:48', '14:57:10', '14:41:33', '14:25:55', '14:10:24', '13:54:46',
										 '13:39:08', '13:23:38', '13:08:08', '12:52:30', '12:36:50', '12:21:13', '12:05:41', '11:50:03', '11:34:25', '11:18:55',
										 '11:03:25', '10:47:55', '10:32:18', '10:16:40', '10:01:10', '09:45:32', '09:30:01', '09:14:25', '08:58:53', '08:43:23',
										 '08:27:47', '08:12:10', '08:12:47', '08:25:10', '06:52:08', '07:09:38', '07:25:16', '07:40:52', '07:56:32', '02:39:17',
										 '02:55:03', '03:10:49', '03:26:43', '03:42:35', '12:11:04', '12:26:51', '12:42:35', '12:58:13', '13:14:01', '13:45:26',
										 '14:01:05', '14:16:51', '11:53:27', '13:29:48', '13:46:48']

		self.msData.addSampleInfo(descriptionFormat='Raw Data', filePath=os.path.join('..', '..', 'npc-standard-project', 'Raw_Data', 'ms', 'parameters_data'))

		with self.subTest(msg='Default Path'):
			for series in testSeries:
<<<<<<< HEAD
				assert_series_equal(self.msData.sampleMetadata[series], expected[series])
=======
				assert_series_equal(self.msData.sampleMetadata[series], expected[series], check_dtype=False)
>>>>>>> 33207c23

		with self.subTest(msg='No Exclusion details'):
			self.msData.sampleMetadata.drop(columns='Exclusion Details', inplace=True)

			self.msData.addSampleInfo(descriptionFormat='Raw Data', filePath=os.path.join('..', '..', 'npc-standard-project', 'Raw_Data', 'ms', 'parameters_data'))


	def test_msdataset__getSampleMetadataFromRawData_invalidpath(self):

		self.assertRaises(ValueError, self.msData.addSampleInfo, descriptionFormat='Raw Data', filePath='./NOT_A_REAL_PATH')


class test_msdataset_artifactual_filtering(unittest.TestCase):
	"""
	Test calculation and update of artifactual filtering results

	Simulated data design:
		14 features, 10 samples
		normal threshold | 0.1mz, 0.9corr, 50% ov
		advanced threshold | 0.05mz, 0.95 corr, 70% ov

		0 and 1, Nothing (corr=0, 10. mz, ov 0%)
		1 and 2, corr>0.9, 10. mz, ov 80% | fail default param
		3 and 4, corr<0.3, 0.005mz, ov 60% | fail default corr, present in ._temp not in ._arti
		5 and 6, corr 0.91, 0.01mz, ov 90% | ok default, advance fails corr (present in ._temp, not in ._arti) (5 is higher intensity)
		7 and 8, corr 0.97, 0.09mz, ov 90% | ok default, then fail mz (7 is higher intensity)
		9 and 10, corr 0.97, 0.01mz, ov 55% | ok default, then fail overlap (9 is higher intensity)
		11 and 12, corr 0.97, 0.01mz, ov 90% | ok default, then still okay (11 is higher intensity)
		13, 14, 15, 16, all ov > 92.5%, close mz, corr | ok default, then still okay (13 is higher intensity)

	Test:
		1) compare output .artifactualLinkageMatrix, ._artifactualLinkageMatrix, ._tempArtifactualLinkageMatrix
			test .artifactualFilter() results with and without a given featureMask
		2) ensure that deepcopy resets ._arti, ._temp
		3) change deltaMzArtifactual, overlapThresholdArtifactual, corrThresholdArtifactual (changes in .artifactualLinkageMatrix, ._artifactualLinkageMatrix and ._tempArtifactualLinkageMatrix)
		4) applyMask: remove samples -> only corr, remove features -> all
	"""

	def setUp(self):
		self.msData = nPYc.MSDataset(
			os.path.join('..', '..', 'npc-standard-project', 'Derived_Data', 'UnitTest2_artifactualFiltering.csv'),
			fileType='QI')
		self.msData.Attributes['featureFilters']['artifactualFilter'] = True
		self.msData.Attributes['filterParameters']["deltaMzArtifactual"] = self.msData.Attributes["deltaMzArtifactual"]
		self.msData.Attributes['filterParameters']["overlapThresholdArtifactual"] = self.msData.Attributes["overlapThresholdArtifactual"]
		self.msData.Attributes['filterParameters']["corrThresholdArtifactual"] = self.msData.Attributes["corrThresholdArtifactual"]


		self.msData.addSampleInfo(descriptionFormat='Filenames')


	def test_artifactualFilter_raise(self):
		with self.subTest(msg='Attributes artifactualFilter is False'):
			partialMsData = copy.deepcopy(self.msData)
			partialMsData.Attributes['featureFilters']['artifactualFilter'] = False
			self.assertRaises(ValueError,partialMsData._MSDataset__generateArtifactualLinkageMatrix)
		with self.subTest(msg='Missing Feature Name'):
			partialMsData1 = copy.deepcopy(self.msData)
			partialMsData1.featureMetadata.drop('Feature Name', axis=1, inplace=True)
			self.assertRaises(LookupError,partialMsData1._MSDataset__generateArtifactualLinkageMatrix)
		with self.subTest(msg='Missing Retention Time'):
			partialMsData2 = copy.deepcopy(self.msData)
			partialMsData2.featureMetadata.drop('Retention Time', axis=1, inplace=True)
			self.assertRaises(LookupError,partialMsData2._MSDataset__generateArtifactualLinkageMatrix)
		with self.subTest(msg='Missing m/z'):
			partialMsData3 = copy.deepcopy(self.msData)
			partialMsData3.featureMetadata.drop('m/z', axis=1, inplace=True)
			self.assertRaises(LookupError,partialMsData3._MSDataset__generateArtifactualLinkageMatrix)
		with self.subTest(msg='Missing Peak Width'):
			partialMsData4 = copy.deepcopy(self.msData)
			partialMsData4.featureMetadata.drop('Peak Width', axis=1, inplace=True)
			self.assertRaises(LookupError,partialMsData4._MSDataset__generateArtifactualLinkageMatrix)


	def test_artifactualFilter(self):
		"""
		Test artifactualFilter() and corresponding functions and variables.
		"""
		##
		# _artifactualLinkageMatrix, artifactualLinkageMatrix and __generateArtifactualLinkageMatrix()
		##
		result_artifactualLinkageMatrix = pandas.DataFrame(
			[[5, 6], [7, 8], [9, 10], [11, 12], [13, 14], [13, 15], [13, 16], [14, 15], [14, 16], [15, 16]],
			index=[1, 2, 3, 4, 5, 6, 7, 8, 9, 10], columns=['node1', 'node2'])
		assert_frame_equal(self.msData.artifactualLinkageMatrix, result_artifactualLinkageMatrix)
		assert_frame_equal(self.msData._artifactualLinkageMatrix, result_artifactualLinkageMatrix)

		## _tempArtifactualLinkageMatrix (not filtered by correlation)
		result_tempArtifactualLinkageMatrix = pandas.DataFrame(
			[[3, 4], [5, 6], [7, 8], [9, 10], [11, 12], [13, 14], [13, 15], [13, 16], [14, 15], [14, 16], [15, 16]],
			index=[0, 1, 2, 3, 4, 5, 6, 7, 8, 9, 10], columns=['node1', 'node2'])
		assert_frame_equal(self.msData._tempArtifactualLinkageMatrix, result_tempArtifactualLinkageMatrix)

		## artifactualFilter()
		# default msData.featureMask
		result_artifactualFilter = numpy.array(
			[True, True, True, True, True, True, False, True, False, True, False, True, False, True, False, False,
			 False], dtype=bool)
		numpy.testing.assert_equal(self.msData.artifactualFilter(), result_artifactualFilter)

		# with featureMask excluding feature 0, 1 and 2
		result_artifactualFilter_featMask = numpy.array(
			[False, False, False, True, True, True, False, True, False, True, False, True, False, True, False, False,
			 False], dtype=bool)
		numpy.testing.assert_equal(self.msData.artifactualFilter(numpy.array(
			[False, False, False, True, True, True, True, True, True, True, True, True, True, True, True, True, True],
			dtype=bool)), result_artifactualFilter_featMask)


	def test_deepcopy_artifactualFilter(self):
		"""
		Ensure variables necessary to artifactual filtering are reset when a deepcopy is employed
		"""
		##
		# deepcopy
		##
		self.msData2 = copy.deepcopy(self.msData)
		self.assertTrue(self.msData2._tempArtifactualLinkageMatrix.empty,
						msg='_tempArtifactualLinkageMatrix hasnt been reset by deepcopy')
		self.assertTrue(self.msData2._artifactualLinkageMatrix.empty,
						msg='_artifactualLinkageMatrix hasnt been reset by deepcopy')


	def test_deleter_artifactualFilter(self):
		"""
		Ensure variables necessary to artifactual filtering are reset when a deepcopy is employed
		"""

		del self.msData.artifactualLinkageMatrix
		self.assertTrue(self.msData._tempArtifactualLinkageMatrix.empty,
						msg='_tempArtifactualLinkageMatrix hasnt been reset by delete')
		self.assertTrue(self.msData._artifactualLinkageMatrix.empty,
						msg='_artifactualLinkageMatrix hasnt been reset by delete')


	def test_artifactualFilter_parameterChange(self):
		"""
		Test artifactual filtering parameter alteration.
		"""
		##
		# Change artifactualThresholds & update
		##
		self.msData3 = copy.deepcopy(self.msData)
		self.msData3.Attributes['filterParameters']['deltaMzArtifactual'] = 0.05
		self.msData3.Attributes['filterParameters']['overlapThresholdArtifactual'] = 70
		self.msData3.Attributes['filterParameters']['corrThresholdArtifactual'] = 0.95
		self.msData3.updateArtifactualLinkageMatrix()

		## _artifactualLinkageMatrix, artifactualLinkageMatrix
		updatedRes_artifactualLinkageMatrix = pandas.DataFrame(
			[[11, 12], [13, 14], [13, 15], [13, 16], [14, 15], [14, 16], [15, 16]], index=[1, 2, 3, 4, 5, 6, 7],
			columns=['node1', 'node2'])
		assert_frame_equal(self.msData3.artifactualLinkageMatrix, updatedRes_artifactualLinkageMatrix)
		assert_frame_equal(self.msData3._artifactualLinkageMatrix, updatedRes_artifactualLinkageMatrix)

		## _tempArtifactualLinkageMatrix (not filtered by correlation)
		updatedRes_tempArtifactualLinkageMatrix = pandas.DataFrame(
			[[5, 6], [11, 12], [13, 14], [13, 15], [13, 16], [14, 15], [14, 16], [15, 16]],
			index=[0, 1, 2, 3, 4, 5, 6, 7], columns=['node1', 'node2'])
		assert_frame_equal(self.msData3._tempArtifactualLinkageMatrix, updatedRes_tempArtifactualLinkageMatrix)

		## artifactualFilter()
		# default self.featureMask
		updatedRes_artifactualFilter = numpy.array(
			[True, True, True, True, True, True, True, True, True, True, True, True, False, True, False, False, False],
			dtype=bool)
		numpy.testing.assert_equal(self.msData3.artifactualFilter(), updatedRes_artifactualFilter)

		# with featureMask excluding feature 0, 1 and 2
		updatedRes_artifactualFilter_featMask = numpy.array(
			[False, False, False, True, True, True, True, True, True, True, True, True, False, True, False, False,
			 False], dtype=bool)
		numpy.testing.assert_equal(self.msData3.artifactualFilter(numpy.array(
			[False, False, False, True, True, True, True, True, True, True, True, True, True, True, True, True, True],
			dtype=bool)), updatedRes_artifactualFilter_featMask)


	def test_applyMasks_artifactualFilter(self):
		"""
		Ensure artifactualLinkageMatrix is updated when sample or feature masks are modified
		"""
		##
		# sampleMask, remove sample 1 2 3 4 5
		##
		self.msData4 = copy.deepcopy(self.msData)
		self.msData4.artifactualLinkageMatrix
		self.msData4.sampleMask = numpy.array([False, False, False, False, False, True, True, True, True, True],
											  dtype=bool)

		self.msData4.applyMasks()

		# _artifactualLinkageMatrix, artifactualLinkageMatrix are modified
		sampleMaskRes_artifactualLinkageMatrix = pandas.DataFrame([[14, 15], [14, 16], [15, 16]], index=[8, 9, 10],
																  columns=['node1', 'node2'])
		assert_frame_equal(self.msData4.artifactualLinkageMatrix, sampleMaskRes_artifactualLinkageMatrix)
		assert_frame_equal(self.msData4._artifactualLinkageMatrix, sampleMaskRes_artifactualLinkageMatrix)

		# _tempArtifactualLinkageMatrix (not filtered by correlation) is not changed
		sampleMaskRes_tempArtifactualLinkageMatrix = pandas.DataFrame(
			[[3, 4], [5, 6], [7, 8], [9, 10], [11, 12], [13, 14], [13, 15], [13, 16], [14, 15], [14, 16], [15, 16]],
			index=[0, 1, 2, 3, 4, 5, 6, 7, 8, 9, 10], columns=['node1', 'node2'])
		assert_frame_equal(self.msData4._tempArtifactualLinkageMatrix, sampleMaskRes_tempArtifactualLinkageMatrix)

		##
		# featureMask, remove sample 12 15 16
		##
		self.msData5 = copy.deepcopy(self.msData)
		self.msData5.artifactualLinkageMatrix
		self.msData5.featureMask = numpy.array([True,True,True,True,True,True,True,True,True,True,True,True,False,True,True,False,False],dtype=bool)
		self.msData5.applyMasks()

		# _artifactualLinkageMatrix, artifactualLinkageMatrix are modified
		featMaskRes_artifactualLinkageMatrix = pandas.DataFrame([[5, 6], [7, 8], [9, 10], [12, 13]], index=[1, 2, 3, 4],
																columns=['node1', 'node2'])
		assert_frame_equal(self.msData5.artifactualLinkageMatrix, featMaskRes_artifactualLinkageMatrix)
		assert_frame_equal(self.msData5._artifactualLinkageMatrix, featMaskRes_artifactualLinkageMatrix)

		# _tempArtifactualLinkageMatrix (not filtered by correlation) is changed
		featMaskRes_tempArtifactualLinkageMatrix = pandas.DataFrame([[3, 4], [5, 6], [7, 8], [9, 10], [12, 13]],
																	index=[0, 1, 2, 3, 4], columns=['node1', 'node2'])
		assert_frame_equal(self.msData5._tempArtifactualLinkageMatrix, featMaskRes_tempArtifactualLinkageMatrix)


class test_msdataset_ISATAB(unittest.TestCase):

	def test_exportISATAB(self):

		msData = nPYc.MSDataset('', fileType='empty')
		raw_data = {
			'Acquired Time': ['2016-08-09  01:36:23', '2016-08-09  01:56:23', '2016-08-09  02:16:23', '2016-08-09  02:36:23', '2016-08-09  02:56:23'],
			'AssayRole': ['AssayRole.LinearityReference', 'AssayRole.LinearityReference', 'AssayRole.LinearityReference', 'AssayRole.Assay', 'AssayRole.Assay'],
			#'SampleType': ['SampleType.StudyPool', 'SampleType.StudyPool', 'SampleType.StudyPool', 'SampleType.StudySample', 'SampleType.StudySample'],
			'Status': ['SampleType.StudyPool', 'SampleType.StudyPool', 'SampleType.StudyPool', 'SampleType.StudySample', 'SampleType.StudySample'],
			'Subject ID': ['', '', '', 'SCANS-120', 'SCANS-130'],
			'Sampling ID': ['', '', '', 'T0-7-S', 'T0-9-S'],
			'Sample File Name': ['sfn1', 'sfn2', 'sfn3', 'sfn4', 'sfn5'],
			'Dilution': ['1', '10', '20', '', ''],
			'Study': ['TestStudy', 'TestStudy', 'TestStudy', 'TestStudy', 'TestStudy'],
			'Gender': ['', '', '', 'Female', 'Male'],
			'Age': ['', '', '', '55', '66'],
			'Sampling Date': ['', '', '', '27/02/2006', '28/02/2006'],
			'Detector': ['2780', '2780', '2780', '2780', '2780'],
			'Sample batch': ['', '', '', 'SB 1', 'SB 2'],
			'Well': ['1', '2', '3', '4', '5'],
			'Plate': ['1', '1', '1', '1', '1'],
			'Batch': ['2', '2', '3', '4', '5'],
			'Correction Batch': ['', '', '1', '1', '1'],
			'Run Order': ['0', '1', '2', '3', '4'],
			'Instrument': ['QTOF 2', 'QTOF 2', 'QTOF 2', 'QTOF 2', 'QTOF 2'],
			'Chromatography': ['L', 'L', 'L', 'L', 'L'],
			'Ionisation': ['NEG', 'NEG', 'NEG', 'NEG', 'NEG'],

			'Assay data name': ['', '', '', 'SS_LNEG_ToF02_S1W4', 'SS_LNEG_ToF02_S1W5']
		}

		msData.sampleMetadata = pandas.DataFrame(raw_data, columns = ['Acquired Time', 'AssayRole', 'Status','Subject ID','Sampling ID','Dilution','Study',
																'Gender','Age','Sampling Date','Detector','Sample batch','Well',
																'Plate','Batch','Correction Batch','Run Order','Instrument','Chromatography','Ionisation','Assay data name','Sample File Name'])

		with tempfile.TemporaryDirectory() as tmpdirname:
			details = {
			    'investigation_identifier' : "i1",
			    'investigation_title' : "Give it a title",
			    'investigation_description' : "Add a description",
			    'investigation_submission_date' : "2016-11-03", #use today if not specified
			    'investigation_public_release_date' : "2016-11-03",
			    'first_name' : "Noureddin",
			    'last_name' : "Sadawi",
			    'affiliation' : "University",
			    'study_filename' : "my_ms_study",
			    'study_material_type' : "Serum",
			    'study_identifier' : "s1",
			    'study_title' : "Give the study a title",
			    'study_description' : "Add study description",
			    'study_submission_date' : "2016-11-03",
			    'study_public_release_date' : "2016-11-03",
			    'assay_filename' : "my_ms_assay"
			}
			msData.initialiseMasks()
			msData.exportDataset(destinationPath=tmpdirname, isaDetailsDict=details, saveFormat='ISATAB')

			investigatio_file = os.path.join(tmpdirname,'i_investigation.txt')
			print(investigatio_file)
			numerrors = 0
			with open(investigatio_file) as fp:
				report = isatab.validate(fp)
				numerrors = len(report['errors'])


			#self.assertTrue(os.path.exists(a))
			self.assertEqual(numerrors, 0, msg="ISATAB Validator found {} errors in the ISA-Tab archive".format(numerrors))

			#a = os.path.join(tmpdirname,'a_my_ms_assay.txt')
			#self.assertTrue(os.path.exists(a))


class test_msdataset_initialiseFromCSV(unittest.TestCase):

	def test_init(self):

		noSamp = numpy.random.randint(5, high=10, size=None)
		noFeat = numpy.random.randint(500, high=1000, size=None)

		dataset = generateTestDataset(noSamp, noFeat, dtype='MSDataset', sop='GenericMS')
		dataset.name = 'Testing'

		with tempfile.TemporaryDirectory() as tmpdirname:
			# Change default SOP to allow exporting acquired time.
			dataset.Attributes['sampleMetadataNotExported'].remove('Acquired Time')
			dataset.exportDataset(destinationPath=tmpdirname, saveFormat='CSV', withExclusions=False)

			pathName = os.path.join(tmpdirname, 'Testing_sampleMetadata.csv')

			rebuiltData = nPYc.MSDataset(pathName, fileType='CSV Export')

			numpy.testing.assert_array_equal(rebuiltData.intensityData, dataset.intensityData)

			for column in ['Sample File Name', 'SampleType', 'AssayRole', 'Acquired Time', 'Run Order']:
				assert_series_equal(rebuiltData.sampleMetadata[column], dataset.sampleMetadata[column])
			for column in rebuiltData.featureMetadata.columns:
				assert_series_equal(rebuiltData.featureMetadata[column], dataset.featureMetadata[column])

			self.assertEqual(rebuiltData.name, dataset.name)


if __name__ == '__main__':
	unittest.main()<|MERGE_RESOLUTION|>--- conflicted
+++ resolved
@@ -2304,11 +2304,7 @@
 
 		with self.subTest(msg='Default Path'):
 			for series in testSeries:
-<<<<<<< HEAD
-				assert_series_equal(self.msData.sampleMetadata[series], expected[series])
-=======
 				assert_series_equal(self.msData.sampleMetadata[series], expected[series], check_dtype=False)
->>>>>>> 33207c23
 
 		with self.subTest(msg='No Exclusion details'):
 			self.msData.sampleMetadata.drop(columns='Exclusion Details', inplace=True)
