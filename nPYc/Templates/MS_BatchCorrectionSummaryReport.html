{% extends "base_QC.html" %}

{% block title %}Batch Correction Summary Report For: {{ item.Name}}{% endblock %}

{% block content %}

<!-- Batch correction summary report  - - - - - - - - - - - - - - - - - - - - - - - - - - - - - - - - - - - - - - - - - -->
<h3>Figure 1: Feature intensity histogram for all samples and all features in dataset (by sample type)</h3>
<h3>Pre-correction</h3>
<div class='figure'>
	<img src="{{ item.FeatureIntensityFigurePRE}}" alt="Pre-correction feature intensity histogram.">
</div>

<h3>Post-correction</h3>
<div class='figure'>
	<img src="{{ item.FeatureIntensityFigurePOST}}" alt="Post-correction feature intensity histogram.">
</div>

<<<<<<< HEAD
<h3>Figure 2: Sample Total Ion Count (TIC) and distribution (coloured by sample type)</h3>
<h3>Pre-correction</h3>
<div class='figure'>
	<img src="{{ item.TicPRE}}" alt="Pre-correction TIC for all samples and all features.">
</div>

<h3>Post-correction</h3>
<div class='figure'>
	<img src="{{ item.TicPOST}}" alt="Post-correction TIC for all samples and all features.">
</div>
=======
<!--Figure 2: Sample intensity TIC and distribution by sample type-->
<h3>Figure 2: Sample Total Ion Count (TIC) and distribution (coloured by sample type)</h3>
{% if 'TicPRE' in item %}
	<<h3>Pre-correction</h3>
	<div class='figure'>
		<img src="{{ item.TicPRE}}" alt="Pre-correction TIC for all samples and all features.">
	</div>

	<h3>Post-correction</h3>
	<div class='figure'>
		<img src="{{ item.TicPOST}}" alt="Post-correction TIC for all samples and all features.">
	</div>
{% else %}
	<p>Acquired Time/Run Order data not available to plot.</p>
{% endif %}
>>>>>>> 5c2f3a5e

<h3>Figure 3: Histogram of Residual Standard Deviation (RSD) in study reference (SR) samples, segmented by abundance percentiles</h3>
<h3>Pre-correction</h3>
<div class='figure'>
	<img src="{{ item.RsdByPercFigurePRE}}" alt="Pre-correction histogram of RSD in study pool (SP) samples.">
</div>

<h3>Post-correction</h3>
<div class='figure'>
	<img src="{{ item.RsdByPercFigurePOST}}" alt="Post-correction histogram of RSD in study pool (SP) samples.">
</div>

<h3>Figure 4: RSD distribution for all samples and all features in dataset (by sample type)</h3>
<h3>Pre-correction</h3>
<div class='figure'>
	<img src="{{ item.RSDdistributionFigurePRE}}" alt="Pre-correction RSD distribution.">
</div>

<h3>Post-correction</h3>
<div class='figure'>
	<img src="{{ item.RSDdistributionFigurePOST}}" alt="Post-correction RSD distribution.">
</div>

{% endblock %}<|MERGE_RESOLUTION|>--- conflicted
+++ resolved
@@ -16,18 +16,6 @@
 	<img src="{{ item.FeatureIntensityFigurePOST}}" alt="Post-correction feature intensity histogram.">
 </div>
 
-<<<<<<< HEAD
-<h3>Figure 2: Sample Total Ion Count (TIC) and distribution (coloured by sample type)</h3>
-<h3>Pre-correction</h3>
-<div class='figure'>
-	<img src="{{ item.TicPRE}}" alt="Pre-correction TIC for all samples and all features.">
-</div>
-
-<h3>Post-correction</h3>
-<div class='figure'>
-	<img src="{{ item.TicPOST}}" alt="Post-correction TIC for all samples and all features.">
-</div>
-=======
 <!--Figure 2: Sample intensity TIC and distribution by sample type-->
 <h3>Figure 2: Sample Total Ion Count (TIC) and distribution (coloured by sample type)</h3>
 {% if 'TicPRE' in item %}
@@ -43,7 +31,6 @@
 {% else %}
 	<p>Acquired Time/Run Order data not available to plot.</p>
 {% endif %}
->>>>>>> 5c2f3a5e
 
 <h3>Figure 3: Histogram of Residual Standard Deviation (RSD) in study reference (SR) samples, segmented by abundance percentiles</h3>
 <h3>Pre-correction</h3>
