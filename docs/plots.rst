--- conflicted
+++ resolved
@@ -1,11 +1,8 @@
 Plotting Functions
 -------------------
 
-<<<<<<< HEAD
-=======
 Throughout the toolbox, care has been taken to present results and project analyses into outputs of a form directly interpretable by the analyst, such as projecting the loadings of a multivariate model onto the spectrum in the case of NMR, and as an ion-map for LC-MS. 
 
->>>>>>> 5c2f3a5e
 See the :doc:`Plot Gallery<plotsGallery>` for a visual overview of the available plots.
 
 .. automodule:: nPYc.plotting
