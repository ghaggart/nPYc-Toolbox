.. nPYc Toolbox documentation master file, created by
   sphinx-quickstart on Mon Jan 16 09:06:56 2017.
   You can adapt this file completely to your liking, but it should at least
   contain the root `toctree` directive.

nPYc Toolbox
------------

.. automodule:: nPYc

Contents:

.. toctree::
   :maxdepth: 2
   :includehidden:
   :glob:

   introduction
<<<<<<< HEAD
   tutorial
   objects
   samplemetadata
=======
   metabolicprofiling
   tutorial
   studydesign
   objects
   samplemetadata
   masks
>>>>>>> 5c2f3a5e
   reports
   batchAndROCorrection
   featurefiltering
   multivariate
   normalisation
   exportingdata
   configuration/configuration
   enumerations   
   utilities
   plots
   plotsGallery
   glossary

* :ref:`genindex`
* :ref:`modindex`
* :ref:`search`<|MERGE_RESOLUTION|>--- conflicted
+++ resolved
@@ -16,21 +16,14 @@
    :glob:
 
    introduction
-<<<<<<< HEAD
-   tutorial
-   objects
-   samplemetadata
-=======
    metabolicprofiling
    tutorial
    studydesign
    objects
    samplemetadata
    masks
->>>>>>> 5c2f3a5e
    reports
    batchAndROCorrection
-   featurefiltering
    multivariate
    normalisation
    exportingdata
